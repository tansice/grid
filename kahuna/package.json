--- conflicted
+++ resolved
@@ -30,11 +30,7 @@
       "rx-dom": "npm:rx-dom@^6.0.0",
       "text": "github:systemjs/plugin-text@^0.0.2",
       "theseus": "npm:theseus@0.5.2",
-<<<<<<< HEAD
-      "theseus-angular": "npm:theseus-angular@^0.3.0",
-=======
       "theseus-angular": "npm:theseus-angular@^0.3.1",
->>>>>>> f27bbe3b
       "ua-parser-js": "npm:ua-parser-js@0.7.3",
       "uri-templates": "npm:uri-templates@0.1.5"
     },
