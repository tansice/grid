{
  "jspm": {
    "directories": {
      "baseURL": "public"
    },
    "dependencies": {
      "angular": "1.3.5",
      "angular-ui-router": "0.2.13",
      "css": "^0.1.0",
      "github:tapmodo/Jcrop": "0.9.12",
      "jcrop": "0.9.12",
      "jquery": "2.1.1",
      "mixpanel-js": "github:mixpanel/mixpanel-js@2.3.2",
<<<<<<< HEAD
      "pandular": "npm:pandular@^0.1.2",
=======
      "raven-js": "1.1.16",
>>>>>>> 1de0eeb7
      "text": "^0.0.2",
      "theseus": "0.1.1",
      "ua-parser-js": "0.7.3"
    }
  },
  "devDependencies": {
    "jspm": "~0.10.3"
  },
  "repository": {
    "type": "git",
    "url": "git@github.com:guardian/media-service.git"
  },
  "private": true
}<|MERGE_RESOLUTION|>--- conflicted
+++ resolved
@@ -11,11 +11,8 @@
       "jcrop": "0.9.12",
       "jquery": "2.1.1",
       "mixpanel-js": "github:mixpanel/mixpanel-js@2.3.2",
-<<<<<<< HEAD
       "pandular": "npm:pandular@^0.1.2",
-=======
       "raven-js": "1.1.16",
->>>>>>> 1de0eeb7
       "text": "^0.0.2",
       "theseus": "0.1.1",
       "ua-parser-js": "0.7.3"
