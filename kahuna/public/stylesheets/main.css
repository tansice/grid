/* ==========================================================================
   Common
   ========================================================================== */

@font-face {
    font-family: "Guardian Agate Sans Web";
    src: url("fonts/GuardianAgateSans1Web-Regular.woff2") format("woff2"),
         url("fonts/GuardianAgateSans1Web-Regular.woff") format("woff");
    font-weight: normal;
    font-style: normal;
    font-stretch: normal;
}
@font-face {
    font-family: "Guardian Agate Sans Web";
    src: url("fonts/GuardianAgateSans1Web-Bold.woff2") format("woff2"),
         url("fonts/GuardianAgateSans1Web-Bold.woff") format("woff");
    font-weight: bold;
    font-style: normal;
    font-stretch: normal;
}

/* see http://google.github.io/material-design-icons/#icon-font-for-the-web */
@font-face {
    font-family: 'Material Icons';
    font-style: normal;
    font-weight: 400;
    src: url("fonts/MaterialIcons-Regular.woff2") format('woff2'),
         url("fonts/MaterialIcons-Regular.woff") format('woff');
}

@keyframes spin {
    from   { transform: rotate(0deg); }
    to { transform: rotate(360deg); }
}
@-webkit-keyframes spin {
    from   { transform: rotate(0deg); }
    to { transform: rotate(360deg); }
}

html {
    font: 62.5%/1.5 "Guardian Agate Sans Web", Georgia;
}

body {
    background-color: #333;
    color: #ccc;
    font-size: 1.6rem;
    margin: 0;
    padding: 0 0 0 0;
}

h1, h2, h3, h4, h5, h6 {
    font-size: inherit;
    font-family: inherit;
    font-weight: normal;
    margin: 0;
}

figure, ul, li, dl, dd {
    margin: 0;
    padding: 0;
}

ul {
    list-style-type: none;
}

a {
    color: #ccc;
    text-decoration: none;
    cursor: pointer;
}
a:hover {
    color: white;
}

.coloured-link {
    color: #00adee;
}

input,
option,
textarea,
button {
    font-family: "Guardian Agate Sans Web", Helvetica, Arial;
    font-size: 1.4rem;
}

input[type="text"],
textarea {
    background-color: #444;
    color: #ccc;
    border: 1px solid #999;
    padding: 5px;
    box-sizing: border-box;
}
textarea {
    resize: vertical;
}

/* annoyingly we have to have these seperate as the moz-placeholder breaks the
Chrome selector */
input[disabled],
textarea[disabled],
.disabled {
    color: #666;
}
input::-webkit-input-placeholder,
textarea::-webkit-input-placeholder {
    color: #666;
}
input::-moz-placeholder,
textarea:disabled::-moz-placeholder {
    color: #666;
}

button {
    border: 0;
    background: transparent;
    padding: 0;
    margin: 0;
    cursor: pointer;
    color: inherit;
    font-size: inherit;
}

.button {
    border: 0;
    background: #00adee;
    border-radius: 2px;
    box-shadow: 0 2px #00729c;
    box-sizing: border-box;
    color: white;
    display: block;
    padding: 5px 10px;
    font-size: 1.4rem;
    position: relative;
}
.button:hover {
    background: #008fc5;
}
.button:active {
    box-shadow: none;
    top: 2px;
}
.button:focus,
a:focus {
    outline: 2px solid rgba(255, 255, 255, 0.5);
    outline-offset: -3px;
}
.button[disabled] {
    background-color: #999;
    box-shadow: 0 2px #666;
    color: #ccc;
}
.button--green {
    background: forestgreen;
    box-shadow: 0 2px darkgreen;
}

.button-shy {
    padding: 2px 5px;
    color: #ccc;
    background: transparent;
    box-shadow: 0 2px #888;
    border: 1px solid #888;
    font-size: inherit;
}
.button-shy:not([disabled]):hover {
    background: #888;
}
.button-ico {
    padding: 4px;
}

.button-save {
    background: #00adee;
    color: white;
}
.button-save[disabled] {
    background: #888;
    cursor: auto;
}

.button-save:hover {
    background-color: #008fc5;
}

.button-cancel {
    background-color: #898989;
}

.button-cancel:hover {
    background-color: #666666;
}

.button-save,
.button-cancel {
    padding: 0 5px;
    height: 24px;
    color: white;
}

.button--confirm-delete {
    background: red;
}

.button--confirm-delete gr-icon {
    padding-right: 5px;
}

.button--confirm-delete:hover {
    background: #960000;
}

.loader {
    text-align: center;
}
.loader:after {
    border: 12px solid white;
    border-bottom-width: 35px;
    content: "g";
    height: 90px;
    width: 80px;
    display:  block;
    box-sizing:  border-box;
    background:  #ddd;
    margin: auto;
    color:  #005689;
    font-size: 2.6rem;
    margin-top: 10px;

    animation-duration: 1500ms;
    animation-name: flipper;
    animation-iteration-count: infinite;
    -webkit-animation-duration: 1500ms;
    -webkit-animation-name: flipper;
    -webkit-animation-iteration-count: infinite;
}
@keyframes flipper {
    0% {}
    95% {}
    100% { transform: rotateY(360deg); }
}
@-webkit-keyframes flipper {
    0% {}
    95% {}
    100% { transform: rotateY(360deg); }
}

.saving {
    display: inline;
    width: 15px;
    line-height: 15px;
    text-align: center;
    padding: 0 2px;
    color: #00adee;

    animation-name: spin;
    animation-duration: 1500ms;
    animation-iteration-count: infinite;
    animation-timing-function: linear;
    -webkit-animation-name: spin;
    -webkit-animation-iteration-count: infinite;
    -webkit-animation-duration: 1500ms;
    -webkit-animation-timing-function: linear;
}

.spin {
    animation-name: spin;
    animation-duration: 500ms;
    animation-iteration-count: infinite;
    animation-timing-function: ease-out;

    -webkit-animation-name: spin;
    -webkit-animation-iteration-count: infinite;
    -webkit-animation-duration: 500ms;
    -webkit-animation-timing-function: ease-out;
}

.full-width {
    width: 100%;
}

.flex-right {
    display: flex;
    flex-direction: row;
    justify-content: flex-end;
}

.flex-container {
    display: flex;
}

.flex-spacer {
    flex-grow: 1;
}

.flex-no-shrink {
    flex-shrink: 0;
}

/* ==========================================================================
   Generics
   ========================================================================== */

.section {
    margin-bottom: 25px;
}

.section-heading {
    font-size: 1.8rem;
    margin: 10px 0;
    border-bottom: 1px solid #999;
}


/* ==========================================================================
   Angular
   ========================================================================== */

/* FIXME: we use the element to be more specific, which is baloney */
input.ng-invalid,
textarea.ng-invalid {
    border-color: #ed5935;
}


/* ==========================================================================
   Top bar
   ========================================================================== */

.top-bar-item__label {
    padding-left: 5px;
}

.top-bar-item {
    margin-left: -4px;
    vertical-align: middle;
    line-height: 50px;
    display: inline-block;
    padding: 0 10px;
    border-left: 1px solid #565656;
    border-right: 1px solid #565656;
    height: 50px;
}
.top-bar-item--full {
    padding: 0;
}
.top-bar-item:first-child {
    margin-left: 0;
}

.top-bar-item:hover {
	background-color: #666666;
}

.top-bar-item--filled {
    padding: 0;
}

/* --static is for top bar items that perform no action, only display information */
.top-bar-item--static:hover {
    background-color: transparent;
}

.top-bar-item .gr-confirm-delete {
    border: none;
    padding: 0 10px;
}

.user-actions {
    margin-right: -10px;
    padding: 0 5px;
    margin-top: 12px;
}

.home-link {
    text-indent: -9999px;
    width: 50px;
    height: 50px;
    background: url(/assets/images/grid-logo-32.png) no-repeat center;
    margin-right: 0;
    vertical-align: top;
    float: left;
}

.home-link:hover {
    background-color: #666666;
}

.logout {
    color: inherit;
    font-size: 1.3rem;
    position: fixed;
    bottom: 0;
    right: 0;
    background: rgba(0, 0, 0, .5);
    padding: 10px;
}

@media screen and (max-width: 800px) {
    .top-bar-item .gr-confirm-delete {
        min-width: inherit;
    }

    /* only use this class if you want it to hide */
    .icon-label {
        display: none;
    }
}

/* ==========================================================================
   Page
   ========================================================================== */
.page-wrapper {
    margin: 0 auto;
    max-width: 900px;
    padding-top: 10px;
}


/* ==========================================================================
   Errors / status
   ========================================================================== */
.global-errors {
    position: fixed;
    margin: 0 auto;
    left: 0;
    right: 0;
    top: 5px;
    z-index: 10;
    text-align: center;
}

.global-error {
    display: inline-block;
    border-radius: 5px;
}

.error {
    background: darkred;
    color: white;
    padding: 20px 40px;
}

.warning {
    background: #ffbc01;
    color: black;
    padding: 20px 40px;
    text-align: center;
}

.full-error {
    margin-top: 3rem;
    text-align: center;
    font-size: 3rem;
}

.status {
    color: white;
    background-color: orange;
}

.status--valid {
    background-color: green;
}

.status--invalid {
    background-color: red;
}

/* ==========================================================================
   Search
   ========================================================================== */

.search {
    margin-top: 12px;
    display: flex;
    max-height: 26px;
    line-height:12px}

.search__query {
    padding: 5px 10px;
    max-width: 250px;
    width: 100%;
}

.search__modifier {
    display: flex;
    flex-direction: row;
    justify-content: flex-start;
    margin-left: 25px;
}

.search__modifier-item {
    padding: 1px;
    margin-right: 5px;
}

.search__modifier-container {
    position: relative;
    display: flex;
}

.search__modifier-toggle {
    display: none;
}
.search__modifier-toggle__icon {
    display: none;
}

@media screen and (max-width: 700px) {
    .search__advanced-toggle {
        display: none;
    }
}

/* Note: order matters for cascade ;_; */
@media screen and (max-width: 600px) {
    /* fill width */
    input.search-query__input {
        width: 100%;
    }

    .search__modifier-toggle__text {
        display: none;
    }
}

@media screen and (max-width: 1200px) {
    .search__modifier-toggle {
        display: inherit;
        margin-left: 15px
    }
    .search__modifier-toggle__icon {
        display: inline;
    }
    .search__modifier {
        display: inherit;
        position: absolute;
        top: 25px;
        left: 0;
        width: 150px;
        background-color: #333;
        position: absolute;
        padding: 10px;
        box-shadow: 0 1px 5px rgba(0, 0, 0, 0.5);
    }
    .order__option--hide,
    .search__filter--hide {
        display: none;
    }
    .order__option--show,
    .search__filter--show {
        display: block;
        margin-left: 0px;
    }
    .search__filter-item {
        display: list-item;
    }

    .search .search__filter {
        margin-left: 0;
    }
}

.search-query {
    position: relative;
}

/* input to win specificity war with 'input' rule ;_; */
input.search-query__input {
    padding-right: 25px;
    padding-left: 25px;
}

.search-query__icon {
    position: absolute;
    top: 0;
    /* Make it fill the container for larger clickable area */
    height: 100%;
    padding: 5px;
    outline: none;
}

.search-query__clear {
    right: 0;
}

/* fade in/out */
.search-query__clear.ng-hide-add,
.search-query__clear.ng-hide-remove {
    -webkit-transition: 0.2s ease-out all;
    transition: 0.2s ease-out all;
}
.search-query__clear.ng-hide {
    opacity: 0;
}
.search-query__clear.ng-hide-remove.ng-hide-remove-active {
    opacity: 1;
}


.clear-button {
    font-family: Arial, sans-serif;
    font-weight: bold;
}

.clear-button:hover {
    color: white;
}

.advanced-search-help {
    top: 49px;
    padding-right: 50px;
}

.advanced-search-help__close {
    position: absolute;
    top: 0;
    right: 0;
    padding: 13px 5px;
}

.advanced-search-example {
    margin-bottom: 10px;
    max-width: 450px;
}

.advanced-search-example__inputs {
    margin-bottom: 5px;
}

.advanced-search-example__input {
    background-color: #444;
    color: #ccc;
    border: 1px solid #999;
    padding: 2px 4px;
    box-sizing: border-box;
}

.search__advanced-toggle {
    margin-left: 10px;
    min-width: 70px;
}

.search__date {
    display: inline-block;
}

.search__overlay {
    background-color: #333;
    box-shadow: 0 1px 5px rgba(0, 0, 0, 0.4);
    padding: 10px;
    position: absolute;
    min-width: 520px;
}

.search__overlay__title {
    font-weight: bold;
}

/* ==========================================================================
   Crop
   ========================================================================== */

.crop__action {
    margin-top: 12px;
}

.crop-item {
    display: inline-block;
    border-bottom: 1px solid #565656;
    width: 100%;
    height: 50px;
    padding: 0 10px;
    line-height: 45px;
    box-sizing: border-box;
    font-size: 1.4rem;
    color: white;
    background-color: magenta;
}

.crop-item:hover {
    background-color: #666666;
}

/* ==========================================================================
   File uploader
   ========================================================================== */

.file-uploader__file {
    display: none;
}

.file-uploader__select-files {
    margin-top: 12px;
    padding: 5px 10px;
}

/* ==========================================================================
   Results
   ========================================================================== */

.results {
    display: flex;
    flex-wrap: wrap;
    top: 35px;
    position: relative;
}

.results--panel-locked {
    width: calc(100% - 290px);
}

.results--left {
    position: relative;

}

.results-controls {
    background: white;
    padding: 10px;
    box-shadow: 0 1px 5px #999;
}

.results__control {
    display: inline;
    margin-right: 5px;
}

.result {
    position: relative;
    border: 5px solid transparent;
    box-sizing: border-box;
    margin: 5px;
    background-color: #393939;
}
.result--seen {
    opacity: .5;
}

.result-placeholder {
    position: relative;
    border: solid 5px #333;
    box-sizing: border-box;
    background: #393939;
}

.result__select input[type=checkbox] {
    visibility: hidden;
}

.result__select {
    position: absolute;
    display: none;

    /* above thumbnail */
    z-index: 1;
}

.result__select__checkbox__label {
    position: absolute;
    top: 0;
    left: 0;
    cursor: pointer;
}

.result__select .result__select__checkbox__label gr-icon {
    font-size: 25px;
    color: white;
}

.result__select--selected .result__select__checkbox__label gr-icon {
    color: #00adee;
}

.result:hover .result__select,
.result:hover .preview__fade,
.result:hover .image-actions,
.result:hover .archiver {
    display: block;
}

.result:hover gr-add-label {
    display: inline-block;
}

.result:hover {
    background-color: #404040;
}

.result--selected:hover .preview__fade {
    display: none;
}

.result__select--selected {
    display: initial;
}

.validity,
.cost {
    color: white;
    font-size: 1.4rem;
    padding: 0 10px 0;
    text-align: center;
    vertical-align: middle;
}
.validity--invalid,
.cost--pay {
    background-color: red;
}
.cost--conditional {
    background-color: orange;
}
.cost--free {
    background-color: green;
}

.costs {
    display: flex;
}

.costs li {
    flex-grow: 1;
    flex-basis: 0;
}

.costs .image-notice {
    padding: 3px;
}

/* Hacky pointer to some element above */
.validity--invalid--point-up {
    position: relative;
}
.validity--invalid--point-up::before {
    content: "";
    border-left: 20px solid rgba(0, 0, 0, 0);
    border-right: 20px solid rgba(0, 0, 0, 0);
    border-bottom: 10px solid red;
    position: absolute;
    top: -9px;
    right: 30px;
    z-index: 200;
}

/* ==========================================================================
   Results bar
   ========================================================================== */

.results-toolbar {
    font-size: 1.4rem;
    margin: 0px 0px 0;
    height: 35px;
    display: flex;
    position: absolute;

    z-index: 1;
    background-color: #333;
    width: 100%;
    border-bottom: 1px solid #565656;
}

.results-toolbar--selection-mode {
    position: fixed;
    z-index: 2;
}
.results-toolbar-item {
    vertical-align: middle;
    border-width: 0px 1px;
    border-color: #565656;
    border-style: solid;
    position: relative;
    height: 35px;
}

.results-toolbar-item:hover {
	background-color: #666666;
}

.results-toolbar-item--static,
.results-toolbar-item gr-icon-label {
    padding: 0 10px;
}

.results-toolbar-item--split {
    margin-right: auto;
}

.results-toolbar-item--left {
    border-left: 0;
    padding-left: 0;
}

.results-toolbar-item--right {
    border-right: 0;
}

.results-toolbar-item--disabled {
    color: #666;
}

.results-toolbar-item--active {
    background-color: #444;
}

.results-toolbar-item--disabled:hover {
    color: #666;
    background-color: transparent;
}

/* --static is for top bar items that perform no action, only display information */
.results-toolbar-item--static:hover {
    background-color: transparent;
}

.results-toolbar-item__clear-selection {
    line-height: 35px;
    width: 105px;
}

.results-toolbar-item__sort-direction {
    padding: 0px;
}

.results-toolbar-item__metadata-panel-controls {
    line-height: 35px;
<<<<<<< HEAD
    width: 128.5px;
=======
>>>>>>> e638bb57
    height: 36px;
}

/* TODO: remove this once eveything is in the action-bar */
.results-count {
    float: left;
    padding: 0 10px;
}

.image-results-count__new {
    font-family: inherit;
    background-color: #00adee;
    color: white;
    display: inline-block;
    padding: 2px 4px;
    border-radius: 2px;
    margin-left: 5px;
}

.image-results-count {
    border: 0;
    line-height: 35px;
}

.image-results-count,
.sort-direction {
    display: inline-block;
}


.image-results-more {
    margin: 40px 0;
    text-align: center;
}
.image-results-more__heading {
    font-size: 36px;
}
.image-results-more__instructions {
    font-size: 20px;
}

.image-loading-results,
.image-no-results {
    font-size: 3rem;
    text-align: center;
    margin-top: 4rem;
}

.image-loading-results {
    color: #999;
}

/* ==========================================================================
   Preview
   ========================================================================== */
.preview {
    position: relative;
}

.preview__link,
.preview__no-link {
    display: block;
    height: 200px;
}

.preview__image {
    display: block;
    max-width: 100%;
    max-height: 100%;
    margin: 0 auto;
}

.preview__info {
    font-size: 1.3rem;
    padding-left: 10px;
    margin: 5px 0;
}

.preview__description {
    overflow: hidden;
    text-overflow: ellipsis;
    white-space: nowrap;
    margin: 0;
}

/*
FIXME: this is a little targeted
FIXME: what to do with touch devices
*/

.preview__labeller {
    width: calc(100% - 20px);
    display: inline-block;
}

.preview gr-add-label {
    display: none;
}

.preview__upload-time {
    font-size: 1.2rem;
    color: #999;
}

.preview__has-crops {
    cursor: help;
}

.preview__cost {
    margin-left: 5px;
}

.preview__bottom-bar {
    font-size: 1.4rem;
    margin-top: 5px;
}

.preview__quick-select {
    cursor: pointer;
}

.preview__fade {
    width: 100%;
    background: linear-gradient(to top, rgba(0, 0, 0, 0), rgba(0, 0, 0, 0.75));
    height: 35px;
    position: absolute;
    display: none;
}

.bottom-bar {
    display: flex;
}
.bottom-bar__meta {
    flex: 1;
    padding-left: 10px;
}
.bottom-bar__meta-item {
    font-size: 1.2rem;
    margin-left: 5px;
}
.bottom-bar__actions {
    color: #aaa;
    font-size: 1.6rem;
}
.bottom-bar__action {
    color: inherit;
    display: block;
}

.bottom-bar__actions ui-archiver {
    float: left;
}

.bottom-bar__actions .preview__cost {
    float: right;
    width: 35px;
}


/* ==========================================================================
   Image actions
   ========================================================================== */
.image-actions-container .image-actions {
    display: none;
}

.image-actions {
    position: absolute;
    top: 0;
    right: 0;
    background: rgba(0, 0, 0, .75);
    display: none;
    text-align: center;
    font-size: 1.2rem;
    /* above preview__fade */
    z-index: 1;
}

.image-action {
    line-height: 24px;
    width: 24px;
    color: #999;
    display: block;
    border-top: 1px solid rgba(255, 255, 255, .3);
}
.image-action--first {
    border-top: 0;
}

.image-action:hover {
    color: white;
}


/* ==========================================================================
   Results editor
   ========================================================================== */

.result-editor {
    display: flex;
}

.result-editor__result {
    position: relative;
    width: 256px;
}

.result-editor__save-status-container {
    position: absolute;
    top: 0;
    right: 0;
    font-size: 1.4rem;
}

.result-editor__save-status {
    background: rgba(0, 0, 0, .75);
    color: #00adee;
    padding: 2px 5px;
    display: inline-block;
}

.result-editor__save-status--error {
    background: red;
    color: white;
}

.result-editor__img,
.result-editor__img-link {
    display: block;
    margin: 0 auto;
}

.result-editor__editor {
    flex-grow: 1;
    margin-left: 10px;
    margin-bottom: 10px;
}

.result-editor__info {
    display: flex;
}

.result-editor__info-item {
    flex: 1;
    margin-left: 1px;
    font-size: 1.4rem;
}
.result-editor__info-item--first {
    margin-left: 0;
}

.result-editor__status {
    display: block;
    margin: 0 auto;
    text-align: center;
    padding: 2px 5px;
}

.result-editor__archiver {
    background: black;
    padding: 0 5px;
}

.result-editor__field-container {
    display: flex;
    width: 100%;
    margin-top: 5px;
}

.result-editor__field-container gr-add-label {
    font-size: 1.3rem;
    padding-right: 10px;
}

.result-editor__field-label {
    width: 100px;
}

.result-editor__usage-rights-container {
    flex-grow: 1;
}

.result-editor__usage-rights-container .image-info__edit {
    position: relative;
    margin-left: 10px;
}

.result-editor__field-container.image-info__wrap:hover .image-info__edit {
    display: inline-block;
}

.result-editor__usage-rights .ure {
    padding: 10px;
    background: #444;
    font-size: 1.4rem;
}

/* ==========================================================================
   Full Image / crop
   ========================================================================== */

.easel {
    display: block;
    text-align: center;
}

.easel__canvas {
    height: calc(100vh - 50px); /* viewport - top-bar */
    vertical-align: middle;
}

.easel__image-container {
    display: block;
    height: 100%;
}

.easel__image {
    display: block;
    margin: 0 auto;
    position: relative;
    top: 50%;
    transform: translateY(-50%);
    max-width: calc(100% - 20px); /* 20px here for padding */
    max-height: calc(100vh - 68px);
}

.image-details {
    box-sizing: border-box;
    float: right;
    font-size: 1.3rem;
    height: calc(100vh - 50px); /* viewport - top-bar */
    overflow: auto;
    width: 300px;
    border-left: 1px solid #565656;
    background-color: #444;
}

.image-details--crop {
    float: left;
    width: 130px;
    border-right: 1px solid #565656;
}


.image-details:after {
    clear: both;
    content:  " ";
    display:  table;
}

/*to clear the set widths of the side panels */
.image-holder {
    margin-right: 300px;
    margin-left: 130px;
}

.image-info__group {
    padding: 10px;
    border-bottom: 1px solid #565656;
}

.image-info__group--last {
    border-bottom: 0;
    clear: both;
}

.image-info__group--crops {
    padding: 10px;
}

.image-info__group table {
    border-collapse: collapse;
}

.image-info__group--list {
    width: 100%;
}

.image-info__group--list td {
    position: relative;
}

.image-info__group--dl {
  width: 100%;
  display: flex;
  flex-flow: row wrap;
}

/*flex-basis values chosen to accommodate longest key*/
.image-info__group--dl__key {
    flex-basis: 40%;
}

.image-info__group--dl__value {
    flex-basis: 60%;
    position: relative;
    /* cut long words */
    overflow: hidden;
    text-overflow: ellipsis;
}

.image-info__group--dl__key--panel {
    flex-basis: 30%;
}

.image-info__group--dl__value--panel {
    flex-basis: 70%;
    position: relative;
}

.image-info__group--dl__key--full-metadata {
    flex-basis: 45%;
}

.image-info__group--dl__value--full-metadata {
    flex-basis: 55%;
    position: relative;
}

.image-info__title {
    color: #ccc;
}

.image-info__heading {
    color: #999;
    font-weight: bold;
    padding-bottom: 3px;
}

.image-info__heading--crops {
    flex-basis: 100%;
    max-width: 100%;
}

.image-info__heading--first {
    margin-top: 0;
}

.image-info__description,
.image-info__special-instructions {
    /* respect newlines in text */
    white-space: pre-line;
    color: #CCC;
}

.image-info__keyword {
    display: inline-block;
    background-color: #222;
    color: #999;
    border-radius: 8px;
    padding: 0 8px;
    margin-right: 5px;
    margin-bottom: 5px;
    font-size: 1.3rem;
}

.image-info__keyword a {
    color: inherit;
}

.image-info__wrap {
    position: relative;
    vertical-align: top;
}

.image-info__wrap:hover .image-info__edit {
    display: block
}

.image-info__edit {
    display: none;
    position: absolute;
    top: 0;
    right: 0;
    line-height: 21px;
    width: 21px;
    border-radius: 50%;
    color: #222;
    background-color: white;
}

.image-info__edit:hover {
    color: white;
    background-color: #222;
    border: 1px solid white;
}

.image-info__wrap .editable-wrap,
.image-info__wrap .editable-input {
    width: 100%;
}

.image-info__wrap .editable-error {
    text-align: right;
    font-size: 12px;
    color: #BB1212;
}

.image-info__wrap .editable-empty,
.image-info__wrap .editable-empty:hover {
    color: #999;
}

.image-info__wrap .editable-wrap .image-info__editor--error {
    border: 1px solid #BB1212;
    outline: none;
}

.image-info__wrap .editable-wrap .image-info__editor--saving {
    border: 1px dashed #ccc;
    outline: none;
}

/* targetting .image-info__wrap to win on specificity against default xeditable style */
.image-info__wrap .editable-input.editable-has-buttons {
    width: 100%;
}

/* targetting .image-info__wrap to win on specificity against default xeditable style */
.image-info__wrap .editable-buttons {
    display: flex;
    justify-content: flex-end;
    float: right;
    padding-top: 2px;
}

.image-info__usage-rights .ure {
    background: #333;
    padding: 10px;
}

.image-info--multiple {
    font-style: italic;
}

.image-notice {
    padding: 10px;
}

.metadata-line {
    color: #999;
}

.metadata-line__info {
    color: #ccc;
    padding-bottom: 10px;
}

.metadata-line__info--crop {
    padding-bottom: 0;
}

.metadata-line__info a {
    color: inherit;
    border-bottom: 1px solid #999;
}

.metadata-line__key {
    font-weight: bold;
    color: #999;
    vertical-align: top;
    text-align: left;
}

.metadata-reveal {
    color: #999;
    font-size: 1.4rem;
    font-family: inherit;
}

.metadata {
    font-family: "Guardian Agate Sans Web", Helvetica, Arial;
}

.metadata__heading {
    display: block;
    font-weight: bold;
    margin-bottom: 5px;
    text-align: left;
}

.metadata__body {
    font-size: 1.3rem;
}

.image-crops {
    display: flex;
    flex-wrap: wrap;
}

.image-crop {
    margin-bottom: 10px;
    min-width: 100%;
    box-sizing: border-box;
    background-color: #333;
}

.image-crop--selected,
.result--selected,
.result--selected:hover {
    border: solid 2px #00adee;
}

.result--selected .preview {
    background-color: #4c4c4c;
}

.image-crop__image {
    display: block;
    max-width: 100%;
    max-height: 64px;
}

.image-crop__aspect-ratio {
    background: #333;
    padding: 2px;
    font-size: 1.2rem;
    border-top: 1px solid #565656;
}

.image-crop__aspect-ratio--selected {
    color: #FFFFFF;
}


/* ==========================================================================
   Labeller
   ========================================================================== */
.labeller {
    height: 25px;
    font-size: 1.3rem;
    display: flex;
    overflow: hidden;
}

.image-info__group--fixed-panel .labeller{
    height: auto;
}

.labels {
    overflow-x: auto;
    white-space: nowrap;
}

.image-info__group--fixed-panel .labels{
    white-space: normal;
}

.preview__info .labels{
    overflow-y: hidden;
    margin-bottom: -15px;
}

.label {
    background-color: #00adee;
    color: white;
    display: inline-block;
    padding: 0 5px;
    border-radius: 2px;
    margin: 0 5px 5px 0;
}
.label--removing {
    background-color: #99ddff;
}

.label--partial,
.label--partial gr-icon {
    background-color: white;
    color: #00adee;
}

.label__link,
.label__remove {
    color: white;
}

.label button:hover gr-icon {
    color: #333;
}

.label button:active gr-icon {
    background-color: #008fc5;
    color: #333;
}

.label--partial button:active gr-icon {
    background-color: #CFCFCF;
    color: #333;
}

.labeller__apply-all {
    margin-left: 10px;
    line-height: 20px;
}


/* ==========================================================================
   Uploads
   TODO: remove unused classes
   ========================================================================== */

.jobs {
    border-collapse: collapse;
}

.job-status {
    padding: 5px 10px;
    border-radius: 5px;
}

.job-info {
    vertical-align: top;
    padding: 20px 30px 20px;
    border-bottom: 1px dashed #ccc;
    position: relative;
}

.job-info--thumbnail {
    /* reserve space */
    width: 200px;
    max-height: 150px;
    padding-left: 0;
    padding-right: 0;
}
.job-info--thumbnail__image {
    max-width: 100%;
    max-height: 100%;
}

.job-file {
    color: #aaa;
    font-size: 1.2rem;
    margin-top: 10px;
}

.job-info--editor__field {
    display: flex;
    margin-bottom: 5px;
    position: relative;
}
.job-info--editor__label {
    width: 100px;
    vertical-align: top;
}
.job-info--editor__input {
    display: inline-block;
    flex-grow: 1;
}
.job-info--editor__input--with-batch {
    padding-right: 25px;
}

.job-info--editor__input--description {
    height: 4em;
}

.job-info__credit {
    width: 100%;
}

.job-edit-disabler {
    width: 100%;
    height: 100%;
    background: rgba(0, 0, 0, .75);
    position: absolute;
    left: 0;
    top: 0;
    z-index: 1;
}

.job-editor:after {
    clear: both;
    content: " ";
    display: table;
}

.job-editor__buttons {
    text-align: right;
}

.job-editor__button {
    display: inline-block;
    margin-bottom: 5px;
}

.job-labels {
    margin-top: 10px;
    border: 1px solid #ccc;
    padding: 5px;
    border-radius: 2px;
    font-size: 1.4rem;
}
.job-labels:after {
    clear: both;
    content: " ";
    display: table;
}

.job-labeller {
    clear: both;
    text-align: right;
    font-size: 1.4rem;
    margin-top: 10px;
    display: block;
}

.job-apply-to-all {
    float: right;
}

.job-uploading {
    width: 200px;
    margin-bottom: 20px;
}

.job-editor__apply-to-all {
    position: absolute;
    /* These positions are so that we don't overlay the input borders */
    right: 1px;
    top: 1px;
    z-index: 1;
    padding: 0 5px;
    background: #444;
}

.metadata-applicator {
    font-size: 1.4rem;
    text-align: right;
    /* FIXME: This is to get the text to lay next to the save button of the
    `metadata-editor` */
    padding-right: 80px;
    margin-top: -25px;
}

.metadata-applicator__button {
    font-weight: bold;
    text-decoration: underline;
}

.upload-result + .upload-result {
    margin-top: 10px;
    padding-top: 20px;
    border-top: 1px dashed #999;
}

.upload-result .gr-confirm-delete {
    padding: 0 10px;
}

.upload-result:hover .image-actions {
    display: block;
}


/* ==========================================================================
   jCrop
   ========================================================================== */


.jcrop-holder {
    margin: 0 auto;
    max-width: 100%;
    position: relative;
    top: 50%;
    transform: translateY(-50%);
}

.jcrop-holder .easel__image {
    top: 50% !important;
}

.jcrop-keymgr {
    opacity: 0;
}

/* ==========================================================================
   Drag and drop
   ========================================================================== */
.dnd-uploader {
    border: 5px dashed #00adee;
    background: rgba(20, 20, 20, .75);
    width: calc(100vw - 10px);
    height: calc(100vh - 10px); /* border-box doesn't work with v units */
    position: fixed;
    top: 0;
    left: 0;
    z-index: 3;
    text-align: center;
}

.dnd-uploader__info {
    border: 0 solid #00adee;
    color: white;
    background: #00adee;
    max-width: 500px;
    border-radius: 2px;
    text-align: center;
    padding: 10px;
    position: absolute;
    top: 50%;
    transform: translateY(-50%);
    left: 0;
    right: 0;
    margin: 0 auto;
    animation-duration: 2000ms;
    animation-name: heartbeat;
    animation-iteration-count: infinite;
    -webkit-animation-duration: 2000ms;
    -webkit-animation-name: heartbeat;
    -webkit-animation-iteration-count: infinite;
}

.dnd-uploader__heading {
    font-size: 2.6rem;
}

@-webkit-keyframes heartbeat {
    0% { border-width: 0; }
    10% { border-width: 10px; }
    90% { border-width: 10px; }
    100% { border-width: 0; }
}


/* ==========================================================================
   Archviver
   ========================================================================== */
.top-bar-item .archiver {
    padding: 0 10px;
    height: 100%;
}

.preview .archiver {
    display: none;
}

.preview .archiver--archived {
    display: block;
}

ui-archiver {
    color: #ccc;
}

ui-archiver .archiver:hover {
    color: white;
}


/* ==========================================================================
   Drop menu e.g top level navigation
   ========================================================================== */

.drop-menu {
    position: relative;
}

.drop-menu__button {
    padding: 5px;
    background-color: #333;
    line-height: 1.6rem;
}
.drop-menu__button--nopad {
    padding: 0;
}

.drop-menu__close {
    position: absolute;
    top: 5px;
    right: 5px;
    padding: 2px;
}

.drop-menu__items {
    background-color: #333;
    position: absolute;
    padding: 10px;
    box-shadow: 0 1px 5px rgba(0, 0, 0, 0.5);
    top: calc(100% + 8px);
    z-index: 4;
    /* Drop items should win over everything */
    white-space: nowrap;
}
.drop-menu__items--right {
    right: 0;
}
.drop-menu__items--nopad {
    top: 100%;
}


/* ==========================================================================
   Dropdown menu e.g. autocomplete
   ========================================================================== */

.dropdown-menu {
    z-index: 1;
    background: #333;
    padding: 5px;
}

.dropdown-menu li {
    cursor: pointer;
    color: #ccc;
    padding: 5px;
}

.dropdown-menu li:hover {
    background-color: #00adee
}


/* ==========================================================================
   Datalist
   ========================================================================== */

.datalist {
    position: relative;
    width: 100%;
}

.datalist__options {
    position: absolute;
    width: 100%;
    z-index: 1;
    background: #444;
    color: #ccc;
    padding: 10px;
    font-size: 1.2rem;
    box-sizing: border-box;
}

.datalist__input {
    width: 100%;
    box-sizing: border-box;
}

.datalist__option {
    cursor: pointer;
    padding: 5px;
}

.datalist__option--selected {
    background-color: #00adee;
    color: white;
}

/* ==========================================================================
   Heard not seen
   ========================================================================== */

.tracking-image {
    display: none;
}


/* ==========================================================================
   Forms
   ========================================================================== */
.action-bar {
    line-height: 35px;
    display: flex;
}

.action-bar__item {
    line-height: inherit;
    padding: 0 10px;
    display: block;
    border-left: 1px solid #565656;
}

.action-bar__item--last {
    border-right: 1px solid #565656;
}


/* ==========================================================================
   Forms
   ========================================================================== */

.form-label {
    display: flex;
}

.form-label__error,
.form-label__notice {
    font-size: 1.2rem;
    flex-grow: 1;
    text-align: right;
}
.form-label__error { color: #ed5935; }
.form-label__notice { color: orange; }

.form-property {
    display: block;
    margin-bottom: 10px;
}

.form-property--last {
    margin-bottom: 0;
}

.form-input-text {
    width: 100%;
}

.radio-list {
    display: flex;
    overflow: hidden;
}

.radio-list--invalid {
    border: 1px solid #ed5935;

}
.radio-list__item {
    flex-grow: 1;
    display:flex;
}

.radio-list__item:last-child {
    border-right: 1px;
}

.radio-list__label {
    flex-grow: 1;
    color: #CCC;
    background-color: #444;
    text-align: center;
    cursor: pointer;
    border: 1px solid #565656
}

.radio-list--selected .radio-list__label-value {
    background-color:#666;
    border: 1px solid #777;
    border-top: none;
}

.radio-list--selected .radio-list__selection-state {
    background: #00adee;
}

.radio-list__circle {
    display: none;
}

.radio-list__selection-state {
    height: 3px;
    background: transparent;
}

.radio-list__label-value {
    padding: 5px 10px;
}<|MERGE_RESOLUTION|>--- conflicted
+++ resolved
@@ -927,10 +927,6 @@
 
 .results-toolbar-item__metadata-panel-controls {
     line-height: 35px;
-<<<<<<< HEAD
-    width: 128.5px;
-=======
->>>>>>> e638bb57
     height: 36px;
 }
 
