/* ==========================================================================
   Common
   ========================================================================== */

@font-face {
    font-family: "Guardian Agate Sans Web";
    src: url("fonts/GuardianAgateSans1Web-Regular.woff2") format("woff2"),
         url("fonts/GuardianAgateSans1Web-Regular.woff") format("woff");
    font-weight: normal;
    font-style: normal;
    font-stretch: normal;
}
@font-face {
    font-family: "Guardian Agate Sans Web";
    src: url("fonts/GuardianAgateSans1Web-Bold.woff2") format("woff2"),
         url("fonts/GuardianAgateSans1Web-Bold.woff") format("woff");
    font-weight: bold;
    font-style: normal;
    font-stretch: normal;
}

/* see http://google.github.io/material-design-icons/#icon-font-for-the-web */
@font-face {
    font-family: 'Material Icons';
    font-style: normal;
    font-weight: 400;
    src: url("fonts/MaterialIcons-Regular.woff2") format('woff2'),
         url("fonts/MaterialIcons-Regular.woff") format('woff');
}

@keyframes spin {
    from   { transform: rotate(0deg); }
    to { transform: rotate(360deg); }
}
@-webkit-keyframes spin {
    from   { transform: rotate(0deg); }
    to { transform: rotate(360deg); }
}

html {
    font: 62.5%/1.5 "Guardian Agate Sans Web", Georgia;
}

body {
    background-color: #333;
    color: #ccc;
    font-size: 1.6rem;
    margin: 0;
    padding: 0 0 0 0;
}

h1, h2, h3, h4, h5, h6 {
    font-size: inherit;
    font-family: inherit;
    font-weight: normal;
    margin: 0;
}

figure, ul, li, dl, dd {
    margin: 0;
    padding: 0;
}

ul {
    list-style-type: none;
}

a {
    color: #ccc;
    text-decoration: none;
    cursor: pointer;
}
a:hover {
    color: white;
}

.coloured-link {
    color: #00adee;
}

input,
option,
textarea,
button {
    font-family: "Guardian Agate Sans Web", Helvetica, Arial;
    font-size: 1.4rem;
}

input[type="text"],
textarea {
    background-color: #444;
    color: #ccc;
    border: 1px solid #999;
    padding: 5px;
    box-sizing: border-box;
}
textarea {
    resize: vertical;
}

/* annoyingly we have to have these seperate as the moz-placeholder breaks the
Chrome selector */
input[disabled],
textarea[disabled],
.disabled {
    color: #666;
}
input::-webkit-input-placeholder,
textarea::-webkit-input-placeholder {
    color: #666;
}
input::-moz-placeholder,
textarea:disabled::-moz-placeholder {
    color: #666;
}

button {
    border: 0;
    background: transparent;
    padding: 0;
    margin: 0;
    cursor: pointer;
    color: inherit;
    font-size: inherit;
}

.button {
    border: 0;
    background: #00adee;
    border-radius: 2px;
    box-shadow: 0 2px #00729c;
    box-sizing: border-box;
    color: white;
    display: block;
    padding: 5px 10px;
    font-size: 1.4rem;
    position: relative;
}
.button:hover {
    background: #008fc5;
}
.button:active {
    box-shadow: none;
    top: 2px;
}
.button:focus,
a:focus {
    outline: 2px solid rgba(255, 255, 255, 0.5);
    outline-offset: -3px;
}
.button[disabled] {
    background-color: #999;
    box-shadow: 0 2px #666;
    color: #ccc;
}
.button--green {
    background: forestgreen;
    box-shadow: 0 2px darkgreen;
}

.button-shy {
    padding: 2px 5px;
    color: #ccc;
    background: transparent;
    box-shadow: 0 2px #888;
    border: 1px solid #888;
    font-size: inherit;
}
.button-shy:not([disabled]):hover {
    background: #888;
}
.button-ico {
    padding: 4px;
}

.button-save {
    background: #00adee;
    color: white;
}
.button-save[disabled] {
    background: #888;
    cursor: auto;
}

.button-save:hover {
    background-color: #008fc5;
}

.button-cancel {
    background-color: #898989;
}

.button-cancel:hover {
    background-color: #666666;
}

.button-save,
.button-cancel {
    padding: 0 5px;
    height: 24px;
    color: white;
}

.button--confirm-delete {
    background: red;
}

.button--confirm-delete gr-icon {
    padding-right: 5px;
}

.button--confirm-delete:hover {
    background: #960000;
}

.loader {
    text-align: center;
}
.loader:after {
    border: 12px solid white;
    border-bottom-width: 35px;
    content: "g";
    height: 90px;
    width: 80px;
    display:  block;
    box-sizing:  border-box;
    background:  #ddd;
    margin: auto;
    color:  #005689;
    font-size: 2.6rem;
    margin-top: 10px;

    animation-duration: 1500ms;
    animation-name: flipper;
    animation-iteration-count: infinite;
    -webkit-animation-duration: 1500ms;
    -webkit-animation-name: flipper;
    -webkit-animation-iteration-count: infinite;
}
@keyframes flipper {
    0% {}
    95% {}
    100% { transform: rotateY(360deg); }
}
@-webkit-keyframes flipper {
    0% {}
    95% {}
    100% { transform: rotateY(360deg); }
}

.saving {
    display: inline;
    width: 15px;
    line-height: 15px;
    text-align: center;
    padding: 0 2px;
    color: #00adee;

    animation-name: spin;
    animation-duration: 1500ms;
    animation-iteration-count: infinite;
    animation-timing-function: linear;
    -webkit-animation-name: spin;
    -webkit-animation-iteration-count: infinite;
    -webkit-animation-duration: 1500ms;
    -webkit-animation-timing-function: linear;
}

.spin {
    animation-name: spin;
    animation-duration: 500ms;
    animation-iteration-count: infinite;
    animation-timing-function: ease-out;

    -webkit-animation-name: spin;
    -webkit-animation-iteration-count: infinite;
    -webkit-animation-duration: 500ms;
    -webkit-animation-timing-function: ease-out;
}

.full-width {
    width: 100%;
}

.flex-right {
    display: flex;
    flex-direction: row;
    justify-content: flex-end;
}

.flex-container {
    display: flex;
}

.flex-spacer {
    flex-grow: 1;
}

.flex-no-shrink {
    flex-shrink: 0;
}

/* ==========================================================================
   Generics
   ========================================================================== */

.section {
    margin-bottom: 25px;
}

.section-heading {
    font-size: 1.8rem;
    margin: 10px 0;
    border-bottom: 1px solid #999;
}


/* ==========================================================================
   Angular
   ========================================================================== */

/* FIXME: we use the element to be more specific, which is baloney */
input.ng-invalid,
textarea.ng-invalid {
    border-color: #ed5935;
}


/* ==========================================================================
   Top bar
   ========================================================================== */

.top-bar-item__label {
    padding-left: 5px;
}

.top-bar-item {
    margin-left: -4px;
    vertical-align: middle;
    line-height: 50px;
    display: inline-block;
    padding: 0 10px;
    border-left: 1px solid #565656;
    border-right: 1px solid #565656;
    height: 50px;
}
.top-bar-item--full {
    padding: 0;
}
.top-bar-item:first-child {
    margin-left: 0;
}

.top-bar-item:hover {
	background-color: #666666;
}

.top-bar-item--filled {
    padding: 0;
}

/* --static is for top bar items that perform no action, only display information */
.top-bar-item--static:hover {
    background-color: transparent;
}

.top-bar-item .gr-confirm-delete {
    border: none;
    padding: 0 10px;
}

.user-actions {
    margin-right: -10px;
    padding: 0 5px;
    margin-top: 12px;
}

.home-link {
    text-indent: -9999px;
    width: 50px;
    height: 50px;
    background: url(/assets/images/grid-logo-32.png) no-repeat center;
    margin-right: 0;
    vertical-align: top;
    float: left;
}

.home-link:hover {
    background-color: #666666;
}

.logout {
    color: inherit;
    font-size: 1.3rem;
    position: fixed;
    bottom: 0;
    right: 0;
    background: rgba(0, 0, 0, .5);
    padding: 10px;
}

@media screen and (max-width: 800px) {
    .top-bar-item .gr-confirm-delete {
        min-width: inherit;
    }

    /* only use this class if you want it to hide */
    .icon-label {
        display: none;
    }
}

/* ==========================================================================
   Page
   ========================================================================== */
.page-wrapper {
    margin: 0 auto;
    max-width: 900px;
    padding-top: 10px;
}


/* ==========================================================================
   Errors / status
   ========================================================================== */
.global-errors {
    position: fixed;
    margin: 0 auto;
    left: 0;
    right: 0;
    top: 5px;
    z-index: 10;
    text-align: center;
}

.global-error {
    display: inline-block;
    border-radius: 5px;
}

.error {
    background: darkred;
    color: white;
    padding: 20px 40px;
}

.warning {
    background: #ffbc01;
    color: black;
    padding: 20px 40px;
    text-align: center;
}

.full-error {
    margin-top: 3rem;
    text-align: center;
    font-size: 3rem;
}

.status {
    color: white;
    background-color: orange;
}

.status--valid {
    background-color: green;
}

.status--invalid {
    background-color: red;
}

/* ==========================================================================
   Search
   ========================================================================== */

.search {
    margin-top: 12px;
    display: flex;
    max-height: 26px;
    line-height:12px}

.search__query {
    padding: 5px 10px;
    max-width: 250px;
    width: 100%;
}

.search__modifier {
    display: flex;
    flex-direction: row;
    justify-content: flex-start;
    margin-left: 25px;
}

.search__modifier-item {
    padding: 1px;
    margin-right: 5px;
}

.search__modifier-container {
    position: relative;
    display: flex;
}

.search__modifier-toggle {
    display: none;
}
.search__modifier-toggle__icon {
    display: none;
}

@media screen and (max-width: 700px) {
    .search__advanced-toggle {
        display: none;
    }
}

/* Note: order matters for cascade ;_; */
@media screen and (max-width: 600px) {
    /* fill width */
    input.search-query__input {
        width: 100%;
    }

    .search__modifier-toggle__text {
        display: none;
    }
}

@media screen and (max-width: 1200px) {
    .search__modifier-toggle {
        display: inherit;
        margin-left: 15px
    }
    .search__modifier-toggle__icon {
        display: inline;
    }
    .search__modifier {
        display: inherit;
        position: absolute;
        top: 25px;
        left: 0;
        width: 150px;
        background-color: #333;
        position: absolute;
        padding: 10px;
        box-shadow: 0 1px 5px rgba(0, 0, 0, 0.5);
    }
    .order__option--hide,
    .search__filter--hide {
        display: none;
    }
    .order__option--show,
    .search__filter--show {
        display: block;
        margin-left: 0px;
    }
    .search__filter-item {
        display: list-item;
    }

    .search .search__filter {
        margin-left: 0;
    }
}

.search-query {
    position: relative;
}

/* input to win specificity war with 'input' rule ;_; */
input.search-query__input {
    padding-right: 25px;
    padding-left: 25px;
}

.search-query__icon {
    position: absolute;
    top: 0;
    /* Make it fill the container for larger clickable area */
    height: 100%;
    padding: 5px;
    outline: none;
}

.search-query__clear {
    right: 0;
}

/* fade in/out */
.search-query__clear.ng-hide-add,
.search-query__clear.ng-hide-remove {
    -webkit-transition: 0.2s ease-out all;
    transition: 0.2s ease-out all;
}
.search-query__clear.ng-hide {
    opacity: 0;
}
.search-query__clear.ng-hide-remove.ng-hide-remove-active {
    opacity: 1;
}


.clear-button {
    font-family: Arial, sans-serif;
    font-weight: bold;
}

.clear-button:hover {
    color: white;
}

.advanced-search-help {
    top: 49px;
    padding-right: 50px;
}

.advanced-search-help__close {
    position: absolute;
    top: 0;
    right: 0;
    padding: 13px 5px;
}

.advanced-search-example {
    margin-bottom: 10px;
    max-width: 450px;
}

.advanced-search-example__inputs {
    margin-bottom: 5px;
}

.advanced-search-example__input {
    background-color: #444;
    color: #ccc;
    border: 1px solid #999;
    padding: 2px 4px;
    box-sizing: border-box;
}

.search__advanced-toggle {
    margin-left: 10px;
    min-width: 70px;
}

.search__date {
    display: inline-block;
}

.search__overlay {
    background-color: #333;
    box-shadow: 0 1px 5px rgba(0, 0, 0, 0.4);
    padding: 10px;
    position: absolute;
    min-width: 520px;
}

.search__overlay__title {
    font-weight: bold;
}

/* ==========================================================================
   Crop
   ========================================================================== */

.crop__action {
    margin-top: 12px;
}

/* ==========================================================================
   File uploader
   ========================================================================== */

.file-uploader__file {
    display: none;
}

.file-uploader__select-files {
    margin-top: 12px;
    padding: 5px 10px;
}

/* ==========================================================================
   Results
   ========================================================================== */

.results {
    display: flex;
    flex-wrap: wrap;
    top: 35px;
    position: relative;
}

.results--panel-locked {
    width: calc(100% - 290px);
}

.results--left {
    position: relative;

}

.results-controls {
    background: white;
    padding: 10px;
    box-shadow: 0 1px 5px #999;
}

.results__control {
    display: inline;
    margin-right: 5px;
}

.result {
    position: relative;
    border: 5px solid transparent;
    box-sizing: border-box;
    margin: 5px;
    background-color: #393939;
}
.result--seen {
    opacity: .5;
}

.result-placeholder {
    position: relative;
    border: solid 5px #333;
    box-sizing: border-box;
    background: #393939;
}

.result__select input[type=checkbox] {
    visibility: hidden;
}

.result__select {
    position: absolute;
    display: none;

    /* above thumbnail */
    z-index: 1;
}

.result__select__checkbox__label {
    position: absolute;
    top: 0;
    left: 0;
    cursor: pointer;
}

.result__select .result__select__checkbox__label gr-icon {
    font-size: 25px;
    color: white;
}

.result__select--selected .result__select__checkbox__label gr-icon {
    color: #00adee;
}

.result:hover .result__select,
.result:hover .preview__fade,
.result:hover .image-actions,
.result:hover .archiver {
    display: block;
}

.result:hover gr-add-label {
    display: inline-block;
}

.result:hover {
    background-color: #404040;
}

.result--selected:hover .preview__fade {
    display: none;
}

.result__select--selected {
    display: initial;
}

.validity,
.cost {
    color: white;
    font-size: 1.4rem;
    padding: 0 10px 0;
    text-align: center;
    vertical-align: middle;
}
.validity--invalid,
.cost--pay {
    background-color: red;
}
.cost--conditional {
    background-color: orange;
}
.cost--free {
    background-color: green;
}

.costs {
    display: flex;
}

.costs li {
    flex-grow: 1;
    flex-basis: 0;
}

.costs .image-notice {
    padding: 3px;
}

/* Hacky pointer to some element above */
.validity--invalid--point-up {
    position: relative;
}
.validity--invalid--point-up::before {
    content: "";
    border-left: 20px solid rgba(0, 0, 0, 0);
    border-right: 20px solid rgba(0, 0, 0, 0);
    border-bottom: 10px solid red;
    position: absolute;
    top: -9px;
    right: 30px;
    z-index: 200;
}

/* ==========================================================================
   Results bar
   ========================================================================== */

.results-toolbar {
    font-size: 1.4rem;
    margin: 0px 0px 0;
    height: 35px;
    display: flex;
    position: absolute;

    z-index: 1;
    background-color: #333;
    width: 100%;
    border-bottom: 1px solid #565656;
}

.results-toolbar--selection-mode {
    position: fixed;
    z-index: 2;
}
.results-toolbar-item {
    vertical-align: middle;
    border-width: 0px 1px;
    border-color: #565656;
    border-style: solid;
    position: relative;
    height: 35px;
}

.results-toolbar-item:hover {
	background-color: #666666;
}

.results-toolbar-item--static,
.results-toolbar-item gr-icon-label {
    padding: 0 10px;
}

.results-toolbar-item--split {
    margin-right: auto;
}

.results-toolbar-item--left {
    border-left: 0;
    padding-left: 0;
}

.results-toolbar-item--right {
    border-right: 0;
}

.results-toolbar-item--disabled {
    color: #666;
}

.results-toolbar-item--active {
    background-color: #444;
}

.results-toolbar-item--disabled:hover {
    color: #666;
    background-color: transparent;
}

/* --static is for top bar items that perform no action, only display information */
.results-toolbar-item--static:hover {
    background-color: transparent;
}

.results-toolbar-item__clear-selection {
    line-height: 35px;
    width: 105px;
}

.results-toolbar-item__sort-direction {
    padding: 0px;
}

.results-toolbar-item__metadata-panel-controls {
    line-height: 35px;
<<<<<<< HEAD
    width: 129.5px;
=======
>>>>>>> 0431f9ba
    height: 36px;
}

/* TODO: remove this once eveything is in the action-bar */
.results-count {
    float: left;
    padding: 0 10px;
}

.image-results-count__new {
    font-family: inherit;
    background-color: #00adee;
    color: white;
    display: inline-block;
    padding: 2px 4px;
    border-radius: 2px;
    margin-left: 5px;
}

.image-results-count {
    border: 0;
    line-height: 35px;
}

.image-results-count,
.sort-direction {
    display: inline-block;
}


.image-results-more {
    margin: 40px 0;
    text-align: center;
}
.image-results-more__heading {
    font-size: 36px;
}
.image-results-more__instructions {
    font-size: 20px;
}

.image-loading-results,
.image-no-results {
    font-size: 3rem;
    text-align: center;
    margin-top: 4rem;
}

.image-loading-results {
    color: #999;
}

/* ==========================================================================
   Preview
   ========================================================================== */
.preview {
    position: relative;
}

.preview__link,
.preview__no-link {
    display: block;
    height: 200px;
}

.preview__image {
    display: block;
    max-width: 100%;
    max-height: 100%;
    margin: 0 auto;
}

.preview__info {
    font-size: 1.3rem;
    padding-left: 10px;
    margin: 5px 0;
}

.preview__description {
    overflow: hidden;
    text-overflow: ellipsis;
    white-space: nowrap;
    margin: 0;
}

/*
FIXME: this is a little targeted
FIXME: what to do with touch devices
*/

.preview__labeller {
    width: calc(100% - 20px);
    display: inline-block;
}

.preview gr-add-label {
    display: none;
}

.preview__upload-time {
    font-size: 1.2rem;
    color: #999;
}

.preview__has-crops {
    cursor: help;
}

.preview__cost {
    margin-left: 5px;
}

.preview__bottom-bar {
    font-size: 1.4rem;
    margin-top: 5px;
}

.preview__quick-select {
    cursor: pointer;
}

.preview__fade {
    width: 100%;
    background: linear-gradient(to top, rgba(0, 0, 0, 0), rgba(0, 0, 0, 0.75));
    height: 35px;
    position: absolute;
    display: none;
}

.bottom-bar {
    display: flex;
}
.bottom-bar__meta {
    flex: 1;
    padding-left: 10px;
}
.bottom-bar__meta-item {
    font-size: 1.2rem;
    margin-left: 5px;
}
.bottom-bar__actions {
    color: #aaa;
    font-size: 1.6rem;
}
.bottom-bar__action {
    color: inherit;
    display: block;
}

.bottom-bar__actions ui-archiver {
    float: left;
}

.bottom-bar__actions .preview__cost {
    float: right;
    width: 35px;
}


/* ==========================================================================
   Image actions
   ========================================================================== */
.image-actions-container .image-actions {
    display: none;
}

.image-actions {
    position: absolute;
    top: 0;
    right: 0;
    background: rgba(0, 0, 0, .75);
    display: none;
    text-align: center;
    font-size: 1.2rem;
    /* above preview__fade */
    z-index: 1;
}

.image-action {
    line-height: 24px;
    width: 24px;
    color: #999;
    display: block;
    border-top: 1px solid rgba(255, 255, 255, .3);
}
.image-action--first {
    border-top: 0;
}

.image-action:hover {
    color: white;
}


/* ==========================================================================
   Results editor
   ========================================================================== */

.result-editor {
    display: flex;
}

.result-editor__result {
    position: relative;
    width: 256px;
}

.result-editor__save-status-container {
    position: absolute;
    top: 0;
    right: 0;
    font-size: 1.4rem;
}

.result-editor__save-status {
    background: rgba(0, 0, 0, .75);
    color: #00adee;
    padding: 2px 5px;
    display: inline-block;
}

.result-editor__save-status--error {
    background: red;
    color: white;
}

.result-editor__img,
.result-editor__img-link {
    display: block;
    margin: 0 auto;
}

.result-editor__editor {
    flex-grow: 1;
    margin-left: 10px;
    margin-bottom: 10px;
}

.result-editor__info {
    display: flex;
}

.result-editor__info-item {
    flex: 1;
    margin-left: 1px;
    font-size: 1.4rem;
}
.result-editor__info-item--first {
    margin-left: 0;
}

.result-editor__status {
    display: block;
    margin: 0 auto;
    text-align: center;
    padding: 2px 5px;
}

.result-editor__archiver {
    background: black;
    padding: 0 5px;
}

.result-editor__field-container {
    display: flex;
    width: 100%;
    margin-top: 5px;
}

.result-editor__field-container gr-add-label {
    font-size: 1.3rem;
    padding-right: 10px;
}

.result-editor__field-label {
    width: 100px;
}

.result-editor__usage-rights-container {
    flex-grow: 1;
}

.result-editor__usage-rights-container .image-info__edit {
    position: relative;
    margin-left: 10px;
}

.result-editor__field-container.image-info__wrap:hover .image-info__edit {
    display: inline-block;
}

.result-editor__usage-rights .ure {
    padding: 10px;
    background: #444;
    font-size: 1.4rem;
}

/* ==========================================================================
   Full Image / crop
   ========================================================================== */

.easel {
    display: block;
    text-align: center;
}

.easel__canvas {
    height: calc(100vh - 50px); /* viewport - top-bar */
    vertical-align: middle;
}

.easel__image-container {
    display: block;
    height: 100%;
}

.easel__image {
    display: block;
    margin: 0 auto;
    position: relative;
    top: 50%;
    transform: translateY(-50%);
    max-width: calc(100% - 20px); /* 20px here for padding */
    max-height: calc(100vh - 68px);
}

.image-details {
    box-sizing: border-box;
    float: right;
    font-size: 1.3rem;
    height: calc(100vh - 50px); /* viewport - top-bar */
    overflow: auto;
    width: 300px;
    border-left: 1px solid #565656;
    background-color: #444;
}

.image-details--crop {
    float: left;
    width: 130px;
    border-right: 1px solid #565656;
}


.image-details:after {
    clear: both;
    content:  " ";
    display:  table;
}

/*to clear the set widths of the side panels */
.image-holder {
    margin-right: 300px;
    margin-left: 130px;
}

.image-info__crop-item {
    display: inline-block;
    border-bottom: 1px solid #565656;
    width: 100%;
    height: 50px;
    padding: 0 10px;
    line-height: 45px;
    box-sizing: border-box;
    font-size: 1.4rem;
    color: white;
    background-color: magenta;
}

.image-info__crop-item__button:hover {
    background-color: #666666;
}


.image-info__group {
    padding: 10px;
    border-bottom: 1px solid #565656;
}

.image-info__group--last {
    border-bottom: 0;
    clear: both;
}

.image-info__group--crops {
    padding: 10px;
}

.image-info__group table {
    border-collapse: collapse;
}

.image-info__group--list {
    width: 100%;
}

.image-info__group--list td {
    position: relative;
}

.image-info__group--dl {
  width: 100%;
  display: flex;
  flex-flow: row wrap;
}

/*flex-basis values chosen to accommodate longest key*/
.image-info__group--dl__key {
    flex-basis: 40%;
}

.image-info__group--dl__value {
    flex-basis: 60%;
    position: relative;
    /* cut long words */
    overflow: hidden;
    text-overflow: ellipsis;
}

.image-info__group--dl__key--panel {
    flex-basis: 30%;
}

.image-info__group--dl__value--panel {
    flex-basis: 70%;
    position: relative;
}

.image-info__group--dl__key--full-metadata {
    flex-basis: 45%;
}

.image-info__group--dl__value--full-metadata {
    flex-basis: 55%;
    position: relative;
}

.image-info__title {
    color: #ccc;
}

.image-info__heading {
    color: #999;
    font-weight: bold;
    padding-bottom: 3px;
}

.image-info__heading--crops {
    flex-basis: 100%;
    max-width: 100%;
}

.image-info__heading--first {
    margin-top: 0;
}

.image-info__description,
.image-info__special-instructions {
    /* respect newlines in text */
    white-space: pre-line;
    color: #CCC;
}

.image-info__keyword {
    display: inline-block;
    background-color: #222;
    color: #999;
    border-radius: 8px;
    padding: 0 8px;
    margin-right: 5px;
    margin-bottom: 5px;
    font-size: 1.3rem;
}

.image-info__keyword a {
    color: inherit;
}

.image-info__wrap {
    position: relative;
    vertical-align: top;
}

.image-info__wrap:hover .image-info__edit {
    display: block
}

.image-info__edit {
    display: none;
    position: absolute;
    top: 0;
    right: 0;
    line-height: 21px;
    width: 21px;
    border-radius: 50%;
    color: #222;
    background-color: white;
}

.image-info__edit:hover {
    color: white;
    background-color: #222;
    border: 1px solid white;
}

.image-info__wrap .editable-wrap,
.image-info__wrap .editable-input {
    width: 100%;
}

.image-info__wrap .editable-error {
    text-align: right;
    font-size: 12px;
    color: #BB1212;
}

.image-info__wrap .editable-empty,
.image-info__wrap .editable-empty:hover {
    color: #999;
}

.image-info__wrap .editable-wrap .image-info__editor--error {
    border: 1px solid #BB1212;
    outline: none;
}

.image-info__wrap .editable-wrap .image-info__editor--saving {
    border: 1px dashed #ccc;
    outline: none;
}

/* targetting .image-info__wrap to win on specificity against default xeditable style */
.image-info__wrap .editable-input.editable-has-buttons {
    width: 100%;
}

/* targetting .image-info__wrap to win on specificity against default xeditable style */
.image-info__wrap .editable-buttons {
    display: flex;
    justify-content: flex-end;
    float: right;
    padding-top: 2px;
}

.image-info__usage-rights .ure {
    background: #333;
    padding: 10px;
}

.image-info--multiple {
    font-style: italic;
}

.image-notice {
    padding: 10px;
}

.metadata-line {
    color: #999;
}

.metadata-line__info {
    color: #ccc;
    padding-bottom: 10px;
}

.metadata-line__info--crop {
    padding-bottom: 0;
}

.metadata-line__info a {
    color: inherit;
    border-bottom: 1px solid #999;
}

.metadata-line__key {
    font-weight: bold;
    color: #999;
    vertical-align: top;
    text-align: left;
}

.metadata-reveal {
    color: #999;
    font-size: 1.4rem;
    font-family: inherit;
}

.metadata {
    font-family: "Guardian Agate Sans Web", Helvetica, Arial;
}

.metadata__heading {
    display: block;
    font-weight: bold;
    margin-bottom: 5px;
    text-align: left;
}

.metadata__body {
    font-size: 1.3rem;
}

.image-crops {
    display: flex;
    flex-wrap: wrap;
}

.image-crop {
    margin-bottom: 10px;
    min-width: 100%;
    box-sizing: border-box;
    background-color: #333;
}

.image-crop--selected,
.result--selected,
.result--selected:hover {
    border: solid 2px #00adee;
}

.result--selected .preview {
    background-color: #4c4c4c;
}

.image-crop__image {
    display: block;
    max-width: 100%;
    max-height: 64px;
}

.image-crop__aspect-ratio {
    background: #333;
    padding: 2px;
    font-size: 1.2rem;
    border-top: 1px solid #565656;
}

.image-crop__aspect-ratio--selected {
    color: #FFFFFF;
}


/* ==========================================================================
   Labeller
   ========================================================================== */
.labeller {
    height: 25px;
    font-size: 1.3rem;
    display: flex;
    overflow: hidden;
}

.image-info__group--fixed-panel .labeller{
    height: auto;
}

.labels {
    overflow-x: auto;
    white-space: nowrap;
}

.image-info__group--fixed-panel .labels{
    white-space: normal;
}

.preview__info .labels{
    overflow-y: hidden;
    margin-bottom: -15px;
}

.label {
    background-color: #00adee;
    color: white;
    display: inline-block;
    padding: 0 5px;
    border-radius: 2px;
    margin: 0 5px 5px 0;
}
.label--removing {
    background-color: #99ddff;
}

.label--partial,
.label--partial gr-icon {
    background-color: white;
    color: #00adee;
}

.label__link,
.label__remove {
    color: white;
}

.label button:hover gr-icon {
    color: #333;
}

.label button:active gr-icon {
    background-color: #008fc5;
    color: #333;
}

.label--partial button:active gr-icon {
    background-color: #CFCFCF;
    color: #333;
}

.labeller__apply-all {
    margin-left: 10px;
    line-height: 20px;
}


/* ==========================================================================
   Uploads
   TODO: remove unused classes
   ========================================================================== */

.jobs {
    border-collapse: collapse;
}

.job-status {
    padding: 5px 10px;
    border-radius: 5px;
}

.job-info {
    vertical-align: top;
    padding: 20px 30px 20px;
    border-bottom: 1px dashed #ccc;
    position: relative;
}

.job-info--thumbnail {
    /* reserve space */
    width: 200px;
    max-height: 150px;
    padding-left: 0;
    padding-right: 0;
}
.job-info--thumbnail__image {
    max-width: 100%;
    max-height: 100%;
}

.job-file {
    color: #aaa;
    font-size: 1.2rem;
    margin-top: 10px;
}

.job-info--editor__field {
    display: flex;
    margin-bottom: 5px;
    position: relative;
}
.job-info--editor__label {
    width: 100px;
    vertical-align: top;
}
.job-info--editor__input {
    display: inline-block;
    flex-grow: 1;
}
.job-info--editor__input--with-batch {
    padding-right: 25px;
}

.job-info--editor__input--description {
    height: 4em;
}

.job-info__credit {
    width: 100%;
}

.job-edit-disabler {
    width: 100%;
    height: 100%;
    background: rgba(0, 0, 0, .75);
    position: absolute;
    left: 0;
    top: 0;
    z-index: 1;
}

.job-editor:after {
    clear: both;
    content: " ";
    display: table;
}

.job-editor__buttons {
    text-align: right;
}

.job-editor__button {
    display: inline-block;
    margin-bottom: 5px;
}

.job-labels {
    margin-top: 10px;
    border: 1px solid #ccc;
    padding: 5px;
    border-radius: 2px;
    font-size: 1.4rem;
}
.job-labels:after {
    clear: both;
    content: " ";
    display: table;
}

.job-labeller {
    clear: both;
    text-align: right;
    font-size: 1.4rem;
    margin-top: 10px;
    display: block;
}

.job-apply-to-all {
    float: right;
}

.job-uploading {
    width: 200px;
    margin-bottom: 20px;
}

.job-editor__apply-to-all {
    position: absolute;
    /* These positions are so that we don't overlay the input borders */
    right: 1px;
    top: 1px;
    z-index: 1;
    padding: 0 5px;
    background: #444;
}

.metadata-applicator {
    font-size: 1.4rem;
    text-align: right;
    /* FIXME: This is to get the text to lay next to the save button of the
    `metadata-editor` */
    padding-right: 80px;
    margin-top: -25px;
}

.metadata-applicator__button {
    font-weight: bold;
    text-decoration: underline;
}

.upload-result + .upload-result {
    margin-top: 10px;
    padding-top: 20px;
    border-top: 1px dashed #999;
}

.upload-result .gr-confirm-delete {
    padding: 0 10px;
}

.upload-result:hover .image-actions {
    display: block;
}


/* ==========================================================================
   jCrop
   ========================================================================== */


.jcrop-holder {
    margin: 0 auto;
    max-width: 100%;
    position: relative;
    top: 50%;
    transform: translateY(-50%);
}

.jcrop-holder .easel__image {
    top: 50% !important;
}

.jcrop-keymgr {
    opacity: 0;
}

/* ==========================================================================
   Drag and drop
   ========================================================================== */
.dnd-uploader {
    border: 5px dashed #00adee;
    background: rgba(20, 20, 20, .75);
    width: calc(100vw - 10px);
    height: calc(100vh - 10px); /* border-box doesn't work with v units */
    position: fixed;
    top: 0;
    left: 0;
    z-index: 3;
    text-align: center;
}

.dnd-uploader__info {
    border: 0 solid #00adee;
    color: white;
    background: #00adee;
    max-width: 500px;
    border-radius: 2px;
    text-align: center;
    padding: 10px;
    position: absolute;
    top: 50%;
    transform: translateY(-50%);
    left: 0;
    right: 0;
    margin: 0 auto;
    animation-duration: 2000ms;
    animation-name: heartbeat;
    animation-iteration-count: infinite;
    -webkit-animation-duration: 2000ms;
    -webkit-animation-name: heartbeat;
    -webkit-animation-iteration-count: infinite;
}

.dnd-uploader__heading {
    font-size: 2.6rem;
}

@-webkit-keyframes heartbeat {
    0% { border-width: 0; }
    10% { border-width: 10px; }
    90% { border-width: 10px; }
    100% { border-width: 0; }
}


/* ==========================================================================
   Archviver
   ========================================================================== */
.top-bar-item .archiver {
    padding: 0 10px;
    height: 100%;
}

.preview .archiver {
    display: none;
}

.preview .archiver--archived {
    display: block;
}

ui-archiver {
    color: #ccc;
}

ui-archiver .archiver:hover {
    color: white;
}


/* ==========================================================================
   Drop menu e.g top level navigation
   ========================================================================== */

.drop-menu {
    position: relative;
}

.drop-menu__button {
    padding: 5px;
    background-color: #333;
    line-height: 1.6rem;
}
.drop-menu__button--nopad {
    padding: 0;
}

.drop-menu__close {
    position: absolute;
    top: 5px;
    right: 5px;
    padding: 2px;
}

.drop-menu__items {
    background-color: #333;
    position: absolute;
    padding: 10px;
    box-shadow: 0 1px 5px rgba(0, 0, 0, 0.5);
    top: calc(100% + 8px);
    z-index: 4;
    /* Drop items should win over everything */
    white-space: nowrap;
}
.drop-menu__items--right {
    right: 0;
}
.drop-menu__items--nopad {
    top: 100%;
}


/* ==========================================================================
   Dropdown menu e.g. autocomplete
   ========================================================================== */

.dropdown-menu {
    z-index: 1;
    background: #333;
    padding: 5px;
}

.dropdown-menu li {
    cursor: pointer;
    color: #ccc;
    padding: 5px;
}

.dropdown-menu li:hover {
    background-color: #00adee
}


/* ==========================================================================
   Datalist
   ========================================================================== */

.datalist {
    position: relative;
    width: 100%;
}

.datalist__options {
    position: absolute;
    width: 100%;
    z-index: 1;
    background: #444;
    color: #ccc;
    padding: 10px;
    font-size: 1.2rem;
    box-sizing: border-box;
}

.datalist__input {
    width: 100%;
    box-sizing: border-box;
}

.datalist__option {
    cursor: pointer;
    padding: 5px;
}

.datalist__option--selected {
    background-color: #00adee;
    color: white;
}

/* ==========================================================================
   Heard not seen
   ========================================================================== */

.tracking-image {
    display: none;
}


/* ==========================================================================
   Forms
   ========================================================================== */
.action-bar {
    line-height: 35px;
    display: flex;
}

.action-bar__item {
    line-height: inherit;
    padding: 0 10px;
    display: block;
    border-left: 1px solid #565656;
}

.action-bar__item--last {
    border-right: 1px solid #565656;
}


/* ==========================================================================
   Forms
   ========================================================================== */

.form-label {
    display: flex;
}

.form-label__error,
.form-label__notice {
    font-size: 1.2rem;
    flex-grow: 1;
    text-align: right;
}
.form-label__error { color: #ed5935; }
.form-label__notice { color: orange; }

.form-property {
    display: block;
    margin-bottom: 10px;
}

.form-property--last {
    margin-bottom: 0;
}

.form-input-text {
    width: 100%;
}

.radio-list {
    display: flex;
    overflow: hidden;
}

.radio-list--invalid {
    border: 1px solid #ed5935;

}
.radio-list__item {
    flex-grow: 1;
    display:flex;
}

.radio-list__item:last-child {
    border-right: 1px;
}

.radio-list__label {
    flex-grow: 1;
    color: #CCC;
    background-color: #444;
    text-align: center;
    cursor: pointer;
    border: 1px solid #565656
}

.radio-list--selected .radio-list__label-value {
    background-color:#666;
    border: 1px solid #777;
    border-top: none;
}

.radio-list--selected .radio-list__selection-state {
    background: #00adee;
}

.radio-list__circle {
    display: none;
}

.radio-list__selection-state {
    height: 3px;
    background: transparent;
}

.radio-list__label-value {
    padding: 5px 10px;
}<|MERGE_RESOLUTION|>--- conflicted
+++ resolved
@@ -910,10 +910,7 @@
 
 .results-toolbar-item__metadata-panel-controls {
     line-height: 35px;
-<<<<<<< HEAD
     width: 129.5px;
-=======
->>>>>>> 0431f9ba
     height: 36px;
 }
 
