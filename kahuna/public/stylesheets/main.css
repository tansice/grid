/* ==========================================================================
   Common
   ========================================================================== */

@font-face {
    font-family: "Guardian Agate Sans Web";
    src: url("fonts/GuardianAgateSans1Web-Regular.woff2") format("woff2"),
         url("fonts/GuardianAgateSans1Web-Regular.woff") format("woff");
    font-weight: normal;
    font-style: normal;
    font-stretch: normal;
}
@font-face {
    font-family: "Guardian Agate Sans Web";
    src: url("fonts/GuardianAgateSans1Web-Bold.woff2") format("woff2"),
         url("fonts/GuardianAgateSans1Web-Bold.woff") format("woff");
    font-weight: bold;
    font-style: normal;
    font-stretch: normal;
}

/* see http://google.github.io/material-design-icons/#icon-font-for-the-web */
@font-face {
    font-family: 'Material Icons';
    font-style: normal;
    font-weight: 400;
    src: url("fonts/MaterialIcons-Regular.woff2") format('woff2'),
         url("fonts/MaterialIcons-Regular.woff") format('woff');
}

@keyframes spin {
    from   { transform: rotate(0deg); }
    to { transform: rotate(360deg); }
}
@-webkit-keyframes spin {
    from   { transform: rotate(0deg); }
    to { transform: rotate(360deg); }
}

html {
    font: 62.5%/1.5 "Guardian Agate Sans Web", Georgia;
}

body {
    background-color: #333;
    color: #ccc;
    font-size: 1.6rem;
    margin: 0;
    padding: 0 0 0 0;
}

h1, h2, h3, h4, h5, h6 {
    font-size: inherit;
    font-family: inherit;
    font-weight: normal;
    margin: 0;
}

figure, ul, li, dl, dd {
    margin: 0;
    padding: 0;
}

ul {
    list-style-type: none;
}

a {
    color: #ccc;
    text-decoration: none;
    cursor: pointer;
}
a:hover {
    color: white;
}

.coloured-link {
    color: #00adee;
}

input,
option,
textarea,
button {
    font-family: "Guardian Agate Sans Web", Helvetica, Arial;
    font-size: 1.4rem;
}

input[type="text"],
textarea {
    background-color: #444;
    color: #ccc;
    border: 1px solid #999;
    padding: 5px;
    box-sizing: border-box;
}
textarea {
    resize: vertical;
}

/* annoyingly we have to have these seperate as the moz-placeholder breaks the
Chrome selector */
input[disabled],
textarea[disabled],
.disabled {
    color: #666;
}
input::-webkit-input-placeholder,
textarea::-webkit-input-placeholder {
    color: #666;
}
input::-moz-placeholder,
textarea:disabled::-moz-placeholder {
    color: #666;
}

button {
    border: 0;
    background: transparent;
    padding: 0;
    margin: 0;
    cursor: pointer;
    color: inherit;
    font-size: inherit;
}

.button {
    border: 0;
    background: #00adee;
    border-radius: 2px;
    box-shadow: 0 2px #00729c;
    box-sizing: border-box;
    color: white;
    display: block;
    padding: 5px 10px;
    font-size: 1.4rem;
    position: relative;
}
.button:hover {
    background: #008fc5;
}
.button:active {
    box-shadow: none;
    top: 2px;
}
.button:focus,
a:focus {
    outline: 2px solid rgba(255, 255, 255, 0.5);
    outline-offset: -3px;
}
.button[disabled] {
    background-color: #999;
    box-shadow: 0 2px #666;
    color: #ccc;
}
.button--green {
    background: forestgreen;
    box-shadow: 0 2px darkgreen;
}

.button-shy {
    padding: 2px 5px;
    color: #ccc;
    background: transparent;
    box-shadow: 0 2px #888;
    border: 1px solid #888;
    font-size: inherit;
}
.button-shy:not([disabled]):hover {
    background: #888;
}
.button-ico {
    padding: 4px;
}

.button-save {
    background: #00adee;
    color: white;
}

.confirm-delete {

}


.loader {
    text-align: center;
}
.loader:after {
    border: 12px solid white;
    border-bottom-width: 35px;
    content: "g";
    height: 90px;
    width: 80px;
    display:  block;
    box-sizing:  border-box;
    background:  #ddd;
    margin: auto;
    color:  #005689;
    font-size: 2.6rem;
    margin-top: 10px;

    animation-duration: 1500ms;
    animation-name: flipper;
    animation-iteration-count: infinite;
    -webkit-animation-duration: 1500ms;
    -webkit-animation-name: flipper;
    -webkit-animation-iteration-count: infinite;
}
@keyframes flipper {
    0% {}
    95% {}
    100% { transform: rotateY(360deg); }
}
@-webkit-keyframes flipper {
    0% {}
    95% {}
    100% { transform: rotateY(360deg); }
}

.ico {
    width: 12px;
    vertical-align: middle;
    line-height: 12px;
}

.ico--circled {
    font-size: 1.2rem;
    display: inline-block;
    border: 1px solid white;
    border-radius: 50%;
}

.ico--help {
    cursor: help;
    text-align: center;
    padding-left: 1px;
    margin-left: 2px;
}

.saving {
    display: inline;
    width: 15px;
    line-height: 15px;
    text-align: center;
    padding: 0 2px;
    color: #00adee;

    animation-name: spin;
    animation-duration: 1500ms;
    animation-iteration-count: infinite;
    animation-timing-function: linear;
    -webkit-animation-name: spin;
    -webkit-animation-iteration-count: infinite;
    -webkit-animation-duration: 1500ms;
    -webkit-animation-timing-function: linear;
}

/* ==========================================================================
   Generics
   ========================================================================== */

.section {
    margin-bottom: 25px;
}

.section-heading {
    font-size: 1.8rem;
    margin: 10px 0;
    border-bottom: 1px solid #999;
}


/* ==========================================================================
   Angular
   ========================================================================== */

/* FIXME: we use the element to be more specific, which is baloney */
input.ng-invalid,
textarea.ng-invalid {
    border-color: #ed5935;
}


/* ==========================================================================
   Top bar
   ========================================================================== */

.top-bar-item__label {
    padding-left: 5px;
}

.top-bar-item {
    margin-left: -4px;
    vertical-align: middle;
    line-height: 50px;
    display: inline-block;
    padding: 0 10px;
    border-left: 1px solid #565656;
    border-right: 1px solid #565656;
    height: 50px;
}
.top-bar-item--full {
    padding: 0;
}
.top-bar-item:first-child {
    margin-left: 0;
}

.top-bar-item:hover {
	background-color: #666666;
}

.top-bar-item--filled {
    padding: 0;
}

/* --static is for top bar items that perform no action, only display information */
.top-bar-item--static:hover {
    background-color: transparent;
}

.user-actions {
    margin-right: -10px;
    padding: 0 5px;
    margin-top: 12px;
}

.home-link {
    text-indent: -9999px;
    width: 50px;
    height: 50px;
    background: url(/assets/images/grid-logo-32.png) no-repeat center;
    margin-right: 0;
    vertical-align: top;
    float: left;
}

.home-link:hover {
    background-color: #666666;
}

.logout {
    color: inherit;
    font-size: 1.3rem;
    position: fixed;
    bottom: 0;
    right: 0;
    background: rgba(0, 0, 0, .5);
    padding: 10px;
}

@media screen and (max-width: 800px) {
    .top-bar-item__label {
        display: none;
    }
}

/* ==========================================================================
   Page
   ========================================================================== */
.page-wrapper {
    margin: 0 auto;
    max-width: 900px;
}


/* ==========================================================================
   Errors / status
   ========================================================================== */
.global-errors {
    position: fixed;
    margin: 0 auto;
    left: 0;
    right: 0;
    top: 5px;
    z-index: 2;
    text-align: center;
}

.global-error {
    display: inline-block;
    border-radius: 5px;
}

.error {
    background: darkred;
    color: white;
    padding: 20px 40px;
}

.warning {
    background: #ffbc01;
    color: black;
    padding: 20px 40px;
    text-align: center;
}

.full-error {
    margin-top: 3rem;
    text-align: center;
    font-size: 3rem;
}

.status {
    color: white;
    background-color: orange;
}

.status--valid {
    background-color: green;
}

.status--invalid {
    background-color: red;
}

/* ==========================================================================
   Search
   ========================================================================== */

.search {
    margin-top: 12px;
}

.search__query {
    padding: 5px 10px;
    max-width: 250px;
    width: 100%;
}

.search__filters {
    display: inline-block;
}

.search__filter-item {
    display: inline;
}

.search__filters-container {
    position: relative;
    display: inline-block;
}

.search__filters-toggle {
    display: none;
}

@media screen and (max-width: 700px) {
    input.search-query__input {
        width: 170px
    }
}

@media screen and (max-width: 1100px) {

    .search__filters-toggle {
        display: inherit;
    }
    .search__filters {
        display: inherit;
        position: absolute;
        top: 25px;
        left: 0;
        width: 150px;
        background-color: #333;
        position: absolute;
        padding: 10px;
        box-shadow: 0 1px 5px rgba(0, 0, 0, 0.5);
    }
    .search__filters--hide {
        display: none;
    }
    .search__filters--show {
        display: inherit;
    }
    .search__filter-item {
        display: list-item;
    }

    .search .search__filter {
        margin-left: 0;
    }
}

.search__filter {
    vertical-align: middle;
    margin-left: 10px;
}
.search__filter--first {
    margin: 0;
}


.search-query {
    position: relative;
}

/* input to win specificity war with 'input' rule ;_; */
input.search-query__input {
    padding-right: 20px;
}

.search-query__clear {
    position: absolute;
    right: 10px;
    margin: 5px 0;
}

/* fade in/out */
.search-query__clear.ng-hide-add,
.search-query__clear.ng-hide-remove {
    -webkit-transition: 0.2s ease-out all;
    transition: 0.2s ease-out all;
}
.search-query__clear.ng-hide {
    opacity: 0;
}
.search-query__clear.ng-hide-remove.ng-hide-remove-active {
    opacity: 1;
}


.clear-button {
    font-family: Arial, sans-serif;
    font-weight: bold;
}

.advanced-search-help {
    top: 49px;
    padding-right: 50px;
}

.advanced-search-help__close {
    position: absolute;
    top: 0;
    right: 0;
    padding: 13px 5px;
}

.advanced-search-example {
    margin-bottom: 10px;
    max-width: 450px;
}

.advanced-search-example__inputs {
    margin-bottom: 5px;
}

.advanced-search-example__input {
    background-color: #444;
    color: #ccc;
    border: 1px solid #999;
    padding: 2px 4px;
    box-sizing: border-box;
}


.search__advanced-toggle {
    margin: 0 10px;
}

.search__date {
    display: inline-block;
}

.search__overlay {
    background-color: #333;
    box-shadow: 0 1px 5px rgba(0, 0, 0, 0.4);
    padding: 10px;
    position: absolute;
    min-width: 520px;
}

.search__overlay__title {
    font-weight: bold;
}

/* ==========================================================================
   Crop
   ========================================================================== */

.crop__action {
    margin-top: 12px;
}

/* ==========================================================================
   File uploader
   ========================================================================== */

.file-uploader__file {
    display: none;
}

.file-uploader__select-files {
    margin-top: 12px;
    padding: 5px 10px;
}

@media screen and (max-width: 800px) {
    .file-uploader__select-files--label {
        display: none;
    }
}

/* ==========================================================================
   Results
   ========================================================================== */

.results {
<<<<<<< HEAD
    animation: fadeIn .25s;
    -webkit-animation: fadeIn .25s;
=======
    display: flex;
    flex-wrap: wrap;
>>>>>>> ec417ea5
}

.results--left {
    width: calc(100vw - 300px);
    float: left;
}

.results-controls {
    background: white;
    padding: 10px;
    box-shadow: 0 1px 5px #999;
}

.results__control {
    display: inline;
    margin-right: 5px;
}

.result {
    position: relative;
    border: solid 5px transparent;
    box-sizing: border-box;
}
.result--seen {
    opacity: .5;
}

.result ui-preview-image {
    background: #393939;
}

.result-placeholder {
    position: relative;
    border: solid 5px #333;
    box-sizing: border-box;
    background: #393939;
}

.result__select input[type=checkbox] {
    visibility: hidden;
}

.result__select {
    position: absolute;
    display: none;

    /* above thumbnail */
    z-index: 1;
}

.result__select__checkbox__label {
    position: absolute;
    top: 0;
    left: 0;
    cursor: pointer;
}

.result__select .result__select__checkbox__label gr-icon {
    font-size: 25px;
    color: white;
}

.result__select--selected .result__select__checkbox__label gr-icon {
    color: #00adee;
}

.result:hover .result__select,
.result:hover .preview__fade,
.result:hover .image-actions,
.result:hover .labeller__add,
.result:hover .archiver {
    display: block;
}

.result:hover {
    border-color: #404040;
}

.result:hover .preview {
    background-color: #404040;
}

.result--selected:hover .preview__fade {
    display: none;
}

.result__select--selected {
    display: initial;
}

.validity,
.cost {
    color: white;
    font-size: 1.4rem;
    padding: 0 10px 0;
    text-align: center;
    vertical-align: middle;
}
.validity--invalid,
.cost--pay {
    background-color: red;
}
.cost--conditional {
    background-color: orange;
}
.cost--free {
    background-color: green;
}

.costs {
    display: flex;
}

.costs li {
    flex-grow: 1;
    flex-basis: 0;
}

.costs .image-notice {
    padding: 3px;
}

/* Hacky pointer to some element above */
.validity--invalid--point-up {
    position: relative;
}
.validity--invalid--point-up::before {
    content: "";
    border-left: 20px solid rgba(0, 0, 0, 0);
    border-right: 20px solid rgba(0, 0, 0, 0);
    border-bottom: 10px solid red;
    position: absolute;
    top: -9px;
    right: 30px;
    z-index: 200;
}


.image-results-count {
    font-size: 1.4rem;
    margin: 10px;
    margin-bottom: 0;
}

.image-results-count__new {
    font-family: inherit;
    background-color: #00adee;
    color: white;
    display: inline-block;
    padding: 2px 4px;
    border-radius: 2px;
    margin-left: 5px;
}

.image-results-more {
    margin: 40px 0;
    text-align: center;
}
.image-results-more__heading {
    font-size: 36px;
}
.image-results-more__instructions {
    font-size: 20px;
}

.image-loading-results,
.image-no-results {
    font-size: 3rem;
    text-align: center;
    margin-top: 4rem;
}

.image-loading-results {
    color: #999;
}

/* ==========================================================================
   Preview
   ========================================================================== */
.preview {
    background: #393939;
    position: relative;
}

.preview__link,
.preview__no-link {
    display: block;
    height: 200px;
}

.preview__image {
    display: block;
    max-width: 100%;
    max-height: 100%;
    margin: 0 auto;
}

.preview__info {
    font-size: 1.3rem;
    padding-left: 10px;
    margin: 5px 0;
}

.preview__description {
    overflow: hidden;
    text-overflow: ellipsis;
    white-space: nowrap;
    margin: 0;
}

/*
FIXME: this is a little targeted
FIXME: what to do with touch devices
*/
.preview .labeller__add {
    display: none;
}

.preview__upload-time {
    font-size: 1.2rem;
    color: #999;
}

.preview__has-crops {
    cursor: help;
}

.preview__cost {
    margin-left: 5px;
}

.preview__bottom-bar {
    font-size: 1.4rem;
    margin-top: 5px;
}

.preview__quick-select {
    cursor: pointer;
}

.preview__fade {
    width: 100%;
    background: linear-gradient(to top, rgba(0, 0, 0, 0), rgba(0, 0, 0, 0.75));
    height: 35px;
    position: absolute;
    display: none;
}

.bottom-bar {
    display: flex;
}
.bottom-bar__meta {
    flex: 1;
    padding-left: 10px;
}
.bottom-bar__meta-item {
    font-size: 1.2rem;
    margin-left: 5px;
}
.bottom-bar__actions {
    color: #aaa;
    font-size: 1.6rem;
}
.bottom-bar__action {
    color: inherit;
    display: block;
}

.bottom-bar__actions ui-archiver {
    float: left;
}

.bottom-bar__actions .preview__cost {
    float: right;
}


/* ==========================================================================
   Image actions
   ========================================================================== */
.image-actions-container .image-actions {
    display: none;
}

.image-actions {
    position: absolute;
    top: 0;
    right: 0;
    background: rgba(0, 0, 0, .75);
    display: none;
    text-align: center;
    font-size: 1.2rem;
    /* above preview__fade */
    z-index: 1;
}

.image-action {
    line-height: 24px;
    width: 24px;
    color: #999;
    display: block;
    border-top: 1px solid rgba(255, 255, 255, .3);
}
.image-action--first {
    border-top: 0;
}

.image-action:hover {
    color: white;
}


/* ==========================================================================
   Results editor
   ========================================================================== */

.result-editor {
    display: flex;
}

.result-editor__result {
    position: relative;
    width: 256px;
}

.result-editor__save-status-container {
    position: absolute;
    top: 0;
    right: 0;
    font-size: 1.4rem;
}

.result-editor__save-status {
    background: rgba(0, 0, 0, .75);
    color: #00adee;
    padding: 2px 5px;
    display: inline-block;
}

.result-editor__save-status--error {
    background: red;
    color: white;
}

.result-editor__img,
.result-editor__img-link {
    display: block;
}

.result-editor__editor {
    flex-grow: 1;
    margin-left: 10px;
}

.result-editor__info {
    display: flex;
}

.result-editor__info-item {
    flex: 1;
    margin-left: 1px;
    font-size: 1.4rem;
}
.result-editor__info-item--first {
    margin-left: 0;
}

.result-editor__status {
    display: block;
    margin: 0 auto;
    text-align: center;
    padding: 2px 5px;
}

.result-editor__archiver {
    background: black;
    padding: 0 5px;
}

.result-editor__labeller-container {
    display: flex;
    width: 100%;
    margin-top: 5px;
}
.result-editor__label {
    display: inline-block;
    width: 100px;
}

.result-editor__usage-rights-container {
    margin-bottom: 10px;
    margin-left: 35%;
    text-align: right;
    width: 65%;
    font-size: 1.4rem;
}
.result-editor__usage-rights {
    width: 100%;
    text-align: left;
}

/* ==========================================================================
   Full Image / crop
   ========================================================================== */

.easel {
    display: block;
    text-align: center;
}

.easel__canvas {
    height: calc(100vh - 48px); /* viewport - top-bar */
    vertical-align: middle;
}

.easel__image-container {
    display: block;
    height: 100%;
}

.easel__image {
    display: block;
    margin: 0 auto;
    position: relative;
    top: 50%;
    transform: translateY(-50%);
    max-width: calc(100% - 20px); /* 20px here for padding */
    max-height: calc(100vh - 68px);
}

.image-details {
    box-sizing: border-box;
    float: right;
    font-size: 1.4rem;
    height: calc(100vh - 48px); /* viewport - top-bar */
    padding: 10px 10px;
    overflow: auto;
    width: 300px;
    border-left: 1px solid #222;
}
.image-details:after {
    clear: both;
    content:  " ";
    display:  table;
}

.image-holder {
    margin-right: 300px;
}

.image-info {
    margin-bottom: 15px;
}

.image-info__group {
    margin-bottom: 5px;
}

.image-info__title {
    font-weight: bold;
}

.image-info__heading {
    color: #999;
}
.image-info__heading--first {
    margin-top: 0;
}

.image-info__description,
.image-info__special-instructions {
    /* respect newlines in text */
    white-space: pre-line;
}

.image-info__keyword {
    display: inline-block;
    background-color: #222;
    color: #999;
    border-radius: 8px;
    padding: 0 8px;
    margin-right: 5px;
    margin-bottom: 5px;
    font-size: 1.3rem;
}

.image-info__keyword a {
    color: inherit;
}

.image-info__wrap {
    position: relative;
    vertical-align: top;
}

.image-info__wrap:hover .image-info__edit {
    display: block
}

.image-info__edit {
    display: none;
    position: absolute;
    top: 0;
    right: 0;
    line-height: 21px;
    width: 21px;
    border-radius: 50%;
    color: #222;
    background-color: white;
}

.image-info__edit:hover {
    color: white;
    background-color: #222;
    border: 1px solid white;
}

.image-info__wrap .editable-wrap,
.image-info__wrap .editable-input {
    width: 100%;
}

.image-info__wrap .editable-error {
    text-align: right;
    font-size: 12px;
    color: #BB1212;
}

.image-info__wrap .editable-empty,
.image-info__wrap .editable-empty:hover {
    color: #999;
}

.image-info__byline .editable-wrap {
    width: calc(100% - 20px);
}

.image-info__credit .editable-wrap {
    width: calc(100% - 40px);
}

.image-info__wrap .editable-wrap .image-info__editor--error {
    border: 1px solid #BB1212;
    outline: none;
}

.image-info__wrap .editable-wrap .image-info__editor--saving {
    border: 1px dashed #ccc;
    outline: none;
}

/* targetting .image-info__wrap to win on specificity against default xeditable style */
.image-info__wrap .editable-input.editable-has-buttons {
    width: 100%;
}

/* targetting .image-info__wrap to win on specificity against default xeditable style */
.image-info__wrap .editable-buttons {
    display: block;
    float: right;
}


.image-info--multiple {
    font-style: italic;
}

.image-notice {
    padding: 10px;
}

.metadata-line {
    color: #999;
}

.metadata-line__info {
    color: #ccc;
}

.metadata-line__info a {
    color: inherit;
    border-bottom: 1px solid #999;
}

.metadata-reveal {
    color: #999;
    font-size: 1.4rem;
    font-family: inherit;
}

.metadata {
    font-family: "Guardian Agate Sans Web", Helvetica, Arial;
}

.metadata__heading {
    display: block;
    font-weight: bold;
    margin-bottom: 5px;
    text-align: left;
}

.metadata__body {
    font-size: 1.3rem;
}

.metadata__key {
    padding-right: 20px;
    font-weight: normal;
    color: #999;
    vertical-align: top;
    text-align: left;
}

.image-crops {
    display: flex;
    flex-wrap: wrap;
}

.image-crop {
    border: solid 5px transparent;
    max-width: 140px;
    margin-right: 5px;
    box-sizing: border-box;
}
.image-crop--selected,
.result--selected,
.result--selected:hover {
    border-color: #00adee;
}

.result--selected .preview {
    background-color: #4c4c4c;
}

.image-crop__image {
    display: block;
    width: 100%;
}

.image-crop__aspect-ratio {
    background: #333;
    padding: 2px;
    font-size: 1.2rem;
}


/* ==========================================================================
   Labeller
   ========================================================================== */
.labeller {
<<<<<<< HEAD
    min-height: 24px;
=======
    height: 25px;
>>>>>>> ec417ea5
    font-size: 1.3rem;
    display: flex;
    overflow: hidden;
}

.labels {
    overflow-x: auto;
    white-space: nowrap;
}
.labels::-webkit-scrollbar {
    display: none;
}

.label {
    background-color: #00adee;
    color: white;
    display: inline-block;
    padding: 0 5px;
    border-radius: 2px;
    margin: 0 5px 5px 0;
}
.label--removing {
    background-color: #99ddff;
}

.label--partial,
.label--partial gr-icon {
    background-color: white;
    color: #00adee;
}

.label__link,
.label__remove {
    color: white;
}

.label button:hover gr-icon {
    color: #333;
}

.label button:active gr-icon {
    background-color: #008fc5;
    color: #333;
}

.label--partial button:active gr-icon {
    background-color: #CFCFCF;
    color: #333;
}

.labeller__placeholder {
    color: #999;
}

.labeller__add {
    padding: 0 5px;
    color: #00adee;
}

.labeller__add-button {
    margin-left: 10px;
}

.labeller__add-spin {
    animation-name: spin;
	animation-duration: 500ms;
	animation-iteration-count: infinite;
	animation-timing-function: ease-out;

    -webkit-animation-name: spin;
    -webkit-animation-iteration-count: infinite;
    -webkit-animation-duration: 500ms;
    -webkit-animation-timing-function: ease-out;
}

.labeller__apply-all {
    margin-left: 10px;
    line-height: 20px;
}


/* ==========================================================================
   Uploads
   TODO: remove unused classes
   ========================================================================== */

.jobs {
    border-collapse: collapse;
}

.job-status {
    padding: 5px 10px;
    border-radius: 5px;
}

.job-info {
    vertical-align: top;
    padding: 20px 30px 20px;
    border-bottom: 1px dashed #ccc;
    position: relative;
}

.job-info--thumbnail {
    /* reserve space */
    width: 200px;
    max-height: 150px;
    padding-left: 0;
    padding-right: 0;
}
.job-info--thumbnail__image {
    max-width: 100%;
    max-height: 100%;
}

.job-file {
    color: #aaa;
    font-size: 1.2rem;
    margin-top: 10px;
}

.job-info--editor__field {
    display: flex;
    margin-bottom: 5px;
    position: relative;
}
.job-info--editor__label {
    width: 100px;
    vertical-align: top;
}
.job-info--editor__input {
    display: inline-block;
    flex-grow: 1;
}
.job-info--editor__input--with-batch {
    padding-right: 25px;
}

.job-info--editor__input--description {
    height: 4em;
}

.job-info__credit {
    width: 100%;
}

.job-edit-disabler {
    width: 100%;
    height: 100%;
    background: rgba(0, 0, 0, .75);
    position: absolute;
    left: 0;
    top: 0;
    z-index: 1;
}

.job-editor:after {
    clear: both;
    content: " ";
    display: table;
}

.job-editor__buttons {
    text-align: right;
}

.job-editor__button {
    display: inline-block;
    margin-bottom: 5px;
}

.job-labels {
    margin-top: 10px;
    border: 1px solid #ccc;
    padding: 5px;
    border-radius: 2px;
    font-size: 1.4rem;
}
.job-labels:after {
    clear: both;
    content: " ";
    display: table;
}

.job-labeller {
    clear: both;
    text-align: right;
    font-size: 1.4rem;
    margin-top: 10px;
    display: block;
}

.job-apply-to-all {
    float: right;
}

.job-uploading {
    width: 200px;
    margin-bottom: 20px;
}

.job-editor__apply-to-all {
    position: absolute;
    /* These positions are so that we don't overlay the input borders */
    right: 1px;
    top: 1px;
    z-index: 1;
    padding: 0 5px;
    background: #444;
}

.metadata-applicator {
    font-size: 1.4rem;
    text-align: right;
    /* FIXME: This is to get the text to lay next to the save button of the
    `metadata-editor` */
    padding-right: 80px;
    margin-top: -25px;
}

.metadata-applicator__button {
    font-weight: bold;
    text-decoration: underline;
}

.upload-result {
    margin-bottom: 10px;
    padding-bottom: 20px;
    border-bottom: 1px dashed #999;
}

.upload-result:hover .image-actions {
    display: block;
}


/* ==========================================================================
   jCrop
   ========================================================================== */


.jcrop-holder {
    margin: 0 auto;
    max-width: 100%;
    position: relative;
    top: 50%;
    transform: translateY(-50%);
}

.jcrop-holder .easel__image {
    top: 50% !important;
}

.jcrop-keymgr {
    opacity: 0;
}

/* ==========================================================================
   Drag and drop
   ========================================================================== */
.dnd-uploader {
    border: 5px dashed #00adee;
    background: rgba(20, 20, 20, .75);
    width: calc(100vw - 10px);
    height: calc(100vh - 10px); /* border-box doesn't work with v units */
    position: fixed;
    top: 0;
    left: 0;
    z-index: 3;
    text-align: center;
}

.dnd-uploader__info {
    border: 0 solid #00adee;
    color: white;
    background: #00adee;
    max-width: 500px;
    border-radius: 2px;
    text-align: center;
    padding: 10px;
    position: absolute;
    top: 50%;
    transform: translateY(-50%);
    left: 0;
    right: 0;
    margin: 0 auto;
    animation-duration: 2000ms;
    animation-name: heartbeat;
    animation-iteration-count: infinite;
    -webkit-animation-duration: 2000ms;
    -webkit-animation-name: heartbeat;
    -webkit-animation-iteration-count: infinite;
}

.dnd-uploader__heading {
    font-size: 2.6rem;
}

@-webkit-keyframes heartbeat {
    0% { border-width: 0; }
    10% { border-width: 10px; }
    90% { border-width: 10px; }
    100% { border-width: 0; }
}


/* ==========================================================================
   Archviver
   ========================================================================== */

@media screen and (max-width: 800px) {
    .archiver__label {
        display: none;
    }
}

.top-bar-item .archiver {
    padding: 0 10px;
    height: 100%;
}

.preview .archiver {
    display: none;
}

.preview .archiver--archived {
    display: block;
}

.archiver--archived {
    color: gold;
}


/* ==========================================================================
   Drop menu e.g top level navigation
   ========================================================================== */

.drop-menu {
    position: relative;
}

.drop-menu__button {
    padding: 5px;
    background-color: #333;
    line-height: 1.6rem;
}
.drop-menu__button--nopad {
    padding: 0;
}

.drop-menu__close {
    position: absolute;
    top: 5px;
    right: 5px;
    padding: 2px;
}

.drop-menu__items {
    background-color: #333;
    position: absolute;
    padding: 10px;
    box-shadow: 0 1px 5px rgba(0, 0, 0, 0.5);
    top: calc(100% + 12px);
    z-index: 4;
    /* Drop items should win over everything */
}
.drop-menu__items--right {
    right: 0;
}
.drop-menu__items--nopad {
    top: 100%;
}


/* ==========================================================================
   Dropdown menu e.g. autocomplete
   ========================================================================== */

.dropdown-menu {
    z-index: 1;
    background: #333;
    padding: 5px;
}

.dropdown-menu li {
    cursor: pointer;
    color: #ccc;
    padding: 5px;
}

.dropdown-menu li:hover {
    background-color: #00adee
}


/* ==========================================================================
   Datalist
   ========================================================================== */

.datalist {
    position: relative;
    width: 100%;
}

.datalist__options {
    position: absolute;
    width: 100%;
    z-index: 1;
    background: #444;
    color: #ccc;
    padding: 10px;
    font-size: 1.2rem;
    box-sizing: border-box;
}

.datalist__input {
    width: 100%;
    box-sizing: border-box;
}

.datalist__option {
    cursor: pointer;
    padding: 5px;
}

.datalist__option--selected {
    background-color: #00adee;
    color: white;
}

/* ==========================================================================
   Heard not seen
   ========================================================================== */

.tracking-image {
    display: none;
}


/* ==========================================================================
   Forms
   ========================================================================== */

.form-label {
    display: flex;
}

.form-label__error {
    font-size: 1.2rem;
    color: #ed5935;
    flex-grow: 1;
    text-align: right;
}

.form-property {
    display: block;
    margin-bottom: 10px;
}

.form-property--last {
    margin-bottom: 0;
}

.form-input-text {
    width: 100%;
}<|MERGE_RESOLUTION|>--- conflicted
+++ resolved
@@ -608,13 +608,8 @@
    ========================================================================== */
 
 .results {
-<<<<<<< HEAD
-    animation: fadeIn .25s;
-    -webkit-animation: fadeIn .25s;
-=======
     display: flex;
     flex-wrap: wrap;
->>>>>>> ec417ea5
 }
 
 .results--left {
@@ -1265,11 +1260,7 @@
    Labeller
    ========================================================================== */
 .labeller {
-<<<<<<< HEAD
-    min-height: 24px;
-=======
     height: 25px;
->>>>>>> ec417ea5
     font-size: 1.3rem;
     display: flex;
     overflow: hidden;
