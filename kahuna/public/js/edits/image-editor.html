<!-- TODO: results editor is a shit name -->
<div class="result-editor">

    <div class="result-editor__result">
        <a class="result-editor__img-link"
           ui:sref="image({imageId: image.data.id})"
           ui:drag-data="{{image | asImageDragData}}">

            <img class="result-editor__img"
                 ng:src="{{ctrl.image.data.thumbnail | assetFile}}" />
        </a>

        <div class="result-editor__info">
            <div class="result-editor__info-item result-editor__info-item--first"
                 ng:switch="ctrl.image.data.cost">
                <span class="result-editor__status status status--invalid"
                      ng:switch-when="pay">Pay to use</span>

                <span class="result-editor__status status status--valid"
                      ng:switch-when="free">Free to use</span>
            </div>

            <div class="result-editor__info-item"
                 ng:switch="ctrl.status">
                <a class="result-editor__status status status--valid"
                   ng:switch-when="ready"
                   ui:sref="image({imageId: image.data.id})">View image ▸</a>

                <span class="result-editor__status status status--invalid"
                      ng:switch-when="invalid">
                        Info missing
                        <span class="ico ico--circled ico--help"
                              title="You need to add both a credit and description">?</span>
                </span>
            </div>

            <ui-archiver
                class="result-editor__archiver"
                archived="ctrl.image.data.userMetadata.data.archived"
            ></ui-archiver>
        </div>
        <span class="result-editor__saving"
              ng:show="ctrl.saving">
            Saving… <span class="saving" ng:show="true">⧖</span>
        </span>
    </div>

    <div class="result-editor__editor">
<<<<<<< HEAD
        <ui-required-metadata-editor
            class="result-editor__metadata-editor"
            resource="ctrl.image.data.userMetadata.data.metadata"
            metadata="ctrl.image.data.metadata"
            image="ctrl.image"
        ></ui-required-metadata-editor>
=======
        <ui-required-metadata-editor ng:if="ctrl.image"
                                     disabled="ctrl.saving"
                                     resource="ctrl.image.data.userMetadata.data.metadata"
                                     metadata="ctrl.image.data.metadata"
                                     can-apply-all="ctrl.canApplyAll"
                                     listens-to-apply-all="ctrl.listensToApplyAll">
        </ui-required-metadata-editor>
>>>>>>> ce8390c3

        <ng:transclude></ng:transclude>

        <div class="result-editor__labeller-container">
            <span class="result-editor__label">Labels</span>
            <ui-labeller
                class="result-editor__labeller"
                labels="ctrl.image.data.userMetadata.data.labels"
            ></ui-labeller>
        </div>

        <div class="result-editor__rights-container">
            <label class="result-editor__label">Rights</label>
            <grid:rights
                class="result-editor__rights-editor"
                rights="ctrl.image.data.userMetadata.data.rights"
                image="ctrl.image"
            ></grid:rights>
        </div>
    </div>
</div><|MERGE_RESOLUTION|>--- conflicted
+++ resolved
@@ -46,22 +46,14 @@
     </div>
 
     <div class="result-editor__editor">
-<<<<<<< HEAD
         <ui-required-metadata-editor
             class="result-editor__metadata-editor"
             resource="ctrl.image.data.userMetadata.data.metadata"
             metadata="ctrl.image.data.metadata"
             image="ctrl.image"
+            can-apply-all="ctrl.canApplyAll"
+            listens-to-apply-all="ctrl.listensToApplyAll"
         ></ui-required-metadata-editor>
-=======
-        <ui-required-metadata-editor ng:if="ctrl.image"
-                                     disabled="ctrl.saving"
-                                     resource="ctrl.image.data.userMetadata.data.metadata"
-                                     metadata="ctrl.image.data.metadata"
-                                     can-apply-all="ctrl.canApplyAll"
-                                     listens-to-apply-all="ctrl.listensToApplyAll">
-        </ui-required-metadata-editor>
->>>>>>> ce8390c3
 
         <ng:transclude></ng:transclude>
 
