--- conflicted
+++ resolved
@@ -107,7 +107,6 @@
                 </span>
             </div>
 
-<<<<<<< HEAD
             <div class="image-info__credit image-info__wrap metadata-line" ng:if="ctrl.metadata.credit || ctrl.userCanEdit">
                 <button class="image-info__edit"
                         ng:if="ctrl.userCanEdit"
@@ -116,23 +115,10 @@
                 credit
                 <span class="image-info__credit metadata-line__info"
                       editable-text="ctrl.metadata.credit"
+                      e:typeahead="credit for credit in ctrl.credits($viewValue) | limitTo:8"
                       onbeforesave="ctrl.updateMetadataField('credit', $data)"
                       e:ng-class="{'image-info__editor--error': $error, 'image-info__editor--saving': creditEditForm.$waiting}"
                       e:form="creditEditForm">
-=======
-                <div class="image-info__credit image-info__wrap metadata-line" ng:if="ctrl.metadata.credit || ctrl.userCanEdit">
-                    <button class="image-info__edit"
-                            ng:if="ctrl.userCanEdit"
-                            ng:click="creditEditForm.$show()"
-                            ng:hide="creditEditForm.$visible">✎</button>
-                    credit
-                    <span class="image-info__credit metadata-line__info"
-                          editable-text="ctrl.metadata.credit"
-                          e:typeahead="credit for credit in ctrl.credits($viewValue) | limitTo:8"
-                          onbeforesave="ctrl.updateMetadataField('credit', $data)"
-                          e:ng-class="{'image-info__editor--error': $error, 'image-info__editor--saving': creditEditForm.$waiting}"
-                          e:form="creditEditForm">
->>>>>>> aa115acd
 
                     <span ng:if="ctrl.metadata.credit">
                         <a ui:sref="search.results({query: (ctrl.metadata.credit | queryFilter:'credit')})">{{ctrl.metadata.credit}}</a>
@@ -246,7 +232,6 @@
     </div>
 </div>
 
-<<<<<<< HEAD
 <div class="image-holder">
     <div class="easel">
         <div class="easel__canvas" ng:if="!ctrl.crop">
@@ -255,21 +240,9 @@
                  grid:track-image="ctrl.image"
                  grid:track-image-location="original"
                  grid:track-image-loadtime
+                 gr:image-fade-on-load
                  ui:drag-data="{{ctrl.image | asImageDragData}}" />
         </div>
-=======
-    <div class="image-holder">
-        <div class="easel">
-            <div class="easel__canvas" ng:if="!ctrl.crop">
-                <img class="easel__image"
-                     ng:src="{{ctrl.optimisedImageUri}}"
-                     grid:track-image="ctrl.image"
-                     grid:track-image-location="original"
-                     grid:track-image-loadtime
-                     gr:image-fade-on-load
-                     ui:drag-data="{{ctrl.image | asImageDragData}}" />
-            </div>
->>>>>>> aa115acd
 
 
         <!-- TODO: As this loads async, add a loader -->
