--- conflicted
+++ resolved
@@ -12,7 +12,8 @@
 
             <div class="top-bar__items">
                 <ui-archiver class="top-bar__item"
-                             archived="image.data.userMetadata.data.archived"></ui-archiver>
+                             archived="image.data.userMetadata.data.archived"
+                             with-text="true"></ui-archiver>
 
                 <a class="top-bar__item"
                    ng:if="image.data.valid"
@@ -154,35 +155,6 @@
             </dl>
         </div>
     </div>
-<<<<<<< HEAD
-=======
-    <div class="image-holder">
-        <div class="top-bar-wrapper">
-            <div class="top-bar top-bar--dark">
-                <div class="top-bar__nav">
-                    <a class="top-bar__item top-bar__item--first"
-                       ui:sref="search.results">← search</a>
-                    <a class="top-bar__item top-bar__item"
-                       ng:if="cropKey"
-                       ui:sref="{ crop: null }">← original</a>
-                </div>
-
-                <div class="top-bar__items">
-                    <ui-archiver class="top-bar__item"
-                                 archived="image.data.userMetadata.data.archived"
-                                 with-text="true"></ui-archiver>
-
-                    <a class="top-bar__item"
-                       ng:if="image.data.valid"
-                       ui:sref="crop({imageId: image.data.id})">
-                       ✂ <span ng:if="cropKey">re</span>crop
-                    </a>
-                    <span class="top-bar__item"
-                          ng:if="! image.data.valid">cannot crop (missing metadata)</span>
-                </div>
-            </div>
-        </div>
->>>>>>> 46694e16
 
     <div class="image-holder">
         <div class="easel">
