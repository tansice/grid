--- conflicted
+++ resolved
@@ -19,27 +19,13 @@
         <ui-archiver class="top-bar-item top-bar-item--filled"
                      image="ctrl.image"
                      with-text="true"></ui-archiver>
-<<<<<<< HEAD
-=======
-
-        <gr-crop-image class="top-bar-item" image="ctrl.image"></gr-crop-image>
->>>>>>> c68235a3
     </gr-top-bar-actions>
 </gr-top-bar>
 
 
 <div class="image-details image-details--crop">
     <div class="image-info">
-        <a class="image-info__crop-item image-info__crop-item__button"
-            ng:if="ctrl.canBeCropped"
-            ui:sref="crop({imageId: ctrl.image.data.id})">
-           <gr-icon-label gr-icon="crop">Crop image</gr-icon-label>
-        </a>
-
-        <span ng:if="! ctrl.canBeCropped" class="image-info__crop-item"><gr-icon-label gr-icon="crop">Cannot crop</gr-icon-label></span>
-    </div>
-
-    <div class="image-info">
+        <gr-crop-image image="ctrl.image"></gr-crop-image>  
         <div class="image-info__group">
             <dl>
                 <dt class="image-info__heading">Original</dt>
