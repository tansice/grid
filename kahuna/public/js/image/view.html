--- conflicted
+++ resolved
@@ -3,6 +3,9 @@
         <a class="top-bar-item" ui:sref="search">
             <gr-icon-label gr-icon="search">Search</gr-icon-label>
         </a>
+        <a class="top-bar-item" ng:if="ctrl.crop" ui:sref="{ crop: null }">
+            <gr-icon-label gr-icon="crop_original">Original</gr-icon-label>
+        </a>
     </gr-top-bar-nav>
 
     <gr-top-bar-actions>
@@ -18,6 +21,8 @@
         <ui-archiver class="top-bar-item top-bar-item--filled"
                      image="ctrl.image"
                      with-text="true"></ui-archiver>
+
+        <gr-crop-image class="top-bar-item" image="ctrl.image"></gr-crop-image>
     </gr-top-bar-actions>
 </gr-top-bar>
 
@@ -25,11 +30,7 @@
 <div class="image-details image-details--crop">
     <div class="image-info">
         <gr-crop-image image="ctrl.image"></gr-crop-image>  
-<<<<<<< HEAD
-        <div class="image-info__group">
-=======
         <div class="image-info__group image-info__group--original">
->>>>>>> afcc311e
             <dl>
                 <dt class="image-info__heading">Original</dt>
                     <dd class="image-info__heading--crops">
