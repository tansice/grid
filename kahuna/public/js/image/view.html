<gr-top-bar>
    <gr-top-bar-nav>
        <a class="top-bar-item"
           ui:sref="search"><gr-icon>search</gr-icon><span class="top-bar-item__label">search</span></a>
        <a class="top-bar-item"
           ng:if="ctrl.crop"
           ui:sref="{ crop: null }"><gr-icon>crop_original</gr-icon><span class="top-bar-item__label">original</span></a>
    </gr-top-bar-nav>

    <gr-top-bar-actions>
        <a class="top-bar-item" href="{{ ctrl.image.data.source | assetFile }}" download target="_blank">
            <gr-icon>file_download</gr-icon><span class="top-bar-item__label">download</span>
        </a>

        <ui-archiver class="top-bar-item top-bar-item--filled"
                     image="ctrl.image"
                     with-text="true"></ui-archiver>

        <a class="top-bar-item"
           ng:if="ctrl.canBeCropped"
           ui:sref="crop({imageId: ctrl.image.data.id})">
            <gr-icon>crop</gr-icon><span class="top-bar-item__label">crop</span>
        </a>
        <span class="top-bar-item"
              ng:if="! ctrl.canBeCropped">cannot crop</span>
    </gr-top-bar-actions>
</gr-top-bar>

<div class="image-details">

    <div class="image-info">
        <div ng:if="! ctrl.image.data.valid"
             class="image-notice image-info__group validity validity--invalid validity--invalid--point-up">
            <strong>Incomplete metadata</strong><br>
            Fill in description and credit before use
        </div>

        <div ng:switch="ctrl.image.data.cost">
            <div ng:switch-when="pay"
                 class="image-notice image-info__group status cost cost--pay">
                pay to use
            </div>

            <div ng:switch-when="conditional"
                 class="image-notice image-info__group cost cost--conditional"
                 title="This image can be used but only within certain restrictions">
                <b>restricted use:</b> {{ctrl.image.data.usageRights.restrictions}}
            </div>
        </div>

        <div class="image-info__group">
            <div class="image-info__wrap metadata-line drop-menu image-info__usage-rights"
                 ng:init="showUsageRights = false">
                usage rights category
                <div class="image-info__usage-rights drop-menu__items drop-menu__items--right"
                     ng:show="showUsageRights">

<<<<<<< HEAD
                    <button type="button" class="drop-menu__close" ng:click="showUsageRights = false">
                        <i class="material-icons">close</i>
                    </button>

=======
>>>>>>> 7f3b98b8
                    <gr:usage-rights-editor
                        gr:usage-rights="[ctrl.usageRights]"
                        gr:on-save="showUsageRights = false"
                        gr:on-cancel="showUsageRights = false">
                    </gr:usage-rights-editor>
                </div>

                <h2 class="image-info__title">
                    {{ctrl.usageCategory}}
                </h2>

                <button
                    ng:click="showUsageRights = !showUsageRights"
                    ng:hide="!ctrl.userCanEdit || showUsageRights"
                    class="image-info__edit">✎</button>
            </div>
        </div>

        <div class="image-info__group">
            <div class="image-info__wrap" ng:if="ctrl.metadata.title">
                <button class="image-info__edit"
                        ng:if="ctrl.userCanEdit"
                        ng:click="titleEditForm.$show()"
                        ng:hide="titleEditForm.$visible">✎</button>
                <div class="metadata-line">title</div>
                <h2 class="image-info__title"
                    editable-text="ctrl.metadata.title"
                    onbeforesave="ctrl.updateMetadataField('title', $data)"
                    e:ng-class="{'image-info__editor--error': $error, 'image-info__editor--saving': titleEditForm.$waiting}"
                    e:form="titleEditForm">{{ctrl.metadata.title}}</h2>
            </div>

            <div class="image-info__wrap" ng:if="ctrl.metadata.description || ctrl.userCanEdit">
                <button class="image-info__edit"
                        ng:if="ctrl.userCanEdit"
                        ng:click="descriptionEditForm.$show()"
                        ng:hide="descriptionEditForm.$visible">✎</button>
                <div class="metadata-line">description</div>
                <div class="image-info__description"
                     editable-textarea="ctrl.metadata.description"
                     onbeforesave="ctrl.updateMetadataField('description', $data)"
                     e:msd-elastic
                     e:ng-class="{'image-info__editor--error': $error, 'image-info__editor--saving': descriptionEditForm.$waiting}"
                     e:form="descriptionEditForm">{{ctrl.metadata.description || "unknown (click ✎ to add the description)"}}</div>
            </div>
        </div>

        <div class="image-info__group">
            <div class="image-info__wrap" ng:if="ctrl.metadata.specialInstructions">
                <button class="image-info__edit"
                        ng:if="ctrl.userCanEdit"
                        ng:click="specialInstructionsEditForm.$show()"
                        ng:hide="specialInstructionsEditForm.$visible">✎</button>
                <div class="metadata-line">special instructions</div>
                <div class="image-info__special-instructions"
                     editable-textarea="ctrl.metadata.specialInstructions"
                     onbeforesave="ctrl.updateMetadataField('specialInstructions', $data)"
                     e:msd-elastic
                     e:ng-class="{'image-info__editor--error': $error,
                                 'image-info__editor--saving': specialInstructionsEditForm.$waiting}"
                     e:form="specialInstructionsEditForm">{{ctrl.metadata.specialInstructions}}</div>
            </div>
        </div>

        <div class="image-info__group">
            <div ng:if="ctrl.metadata.dateTaken"
                 class="metadata-line">
                taken on
                <span class="metadata-line__info">
                    {{ctrl.metadata.dateTaken | date:'d MMM yyyy, HH:mm'}}
                </span>
            </div>

            <div class="image-info__byline image-info__wrap metadata-line" ng:if="ctrl.metadata.byline || ctrl.userCanEdit">
                <button class="image-info__edit"
                        ng:if="ctrl.userCanEdit"
                        ng:click="bylineEditForm.$show()"
                        ng:hide="bylineEditForm.$visible">✎</button>
                by
                <span class="image-info__byline metadata-line__info"
                      editable-text="ctrl.metadata.byline"
                      onbeforesave="ctrl.updateMetadataField('byline', $data)"
                      e:ng-class="{'image-info__editor--error': $error, 'image-info__editor--saving': bylineEditForm.$waiting}"
                      e:form="bylineEditForm">

                    <span ng:if="ctrl.metadata.byline">
                        <a ui:sref="search.results({query: (ctrl.metadata.byline | queryFilter:'by')})">{{ctrl.metadata.byline}}</a>
                    </span>
                    <span ng:if="! ctrl.metadata.byline">
                        unknown (click ✎ to add the byline)
                    </span>
                </span>
            </div>

            <div class="image-info__credit image-info__wrap metadata-line" ng:if="ctrl.metadata.credit || ctrl.userCanEdit">
                <button class="image-info__edit"
                        ng:if="ctrl.userCanEdit"
                        ng:click="creditEditForm.$show()"
                        ng:hide="creditEditForm.$visible">✎</button>
                credit
                <span class="image-info__credit metadata-line__info"
                      editable-text="ctrl.metadata.credit"
                      e:typeahead="credit for credit in ctrl.credits($viewValue) | limitTo:8"
                      onbeforesave="ctrl.updateMetadataField('credit', $data)"
                      e:ng-class="{'image-info__editor--error': $error, 'image-info__editor--saving': creditEditForm.$waiting}"
                      e:form="creditEditForm">

                    <span ng:if="ctrl.metadata.credit">
                        <a ui:sref="search.results({query: (ctrl.metadata.credit | queryFilter:'credit')})">{{ctrl.metadata.credit}}</a>
                    </span>
                    <span ng:if="! ctrl.metadata.credit">
                        unknown (click ✎ to add the credit)
                    </span>
                </span>
            </div>

            <div ng:if="ctrl.metadata.subLocation || ctrl.metadata.city || ctrl.metadata.state || ctrl.metadata.country"
                 class="metadata-line">
                in
                <span ng:repeat="prop in ['subLocation', 'city', 'state', 'country']" ng:if="ctrl.metadata[prop]">
                    <span class="metadata-line__info">
                        <a ui:sref="search.results({query: (ctrl.metadata[prop] | queryFilter:ctrl.locationFieldMap[prop])})">{{ctrl.metadata[prop]}}</a><!-- no whitespace before comma
                                                                                                                                                           --></span><span ng:if="! $last">,</span>
                </span>
            </div>

            <div ng:if="ctrl.metadata.copyright"
                 class="metadata-line">
                ©
                <span class="metadata-line__info">
                    <a ui:sref="search.results({query: (ctrl.metadata.copyright | queryFilter:'copyright')})">{{ctrl.metadata.copyright}}</a>
                </span>
                <!-- FIXME: do we want copyright or copyrightNotice? -->
            </div>

            <div class="metadata-line">
                uploaded
                <span class="metadata-line__info">
                    {{ctrl.image.data.uploadTime | date:'d MMM yyyy, HH:mm'}}
                </span>
                <span class="metadata-line__info">
                    (<a ui:sref="search.results({query: (ctrl.image.data.uploadedBy | queryFilter:'uploader')})">{{ctrl.image.data.uploadedBy | stripEmailDomain}}</a>)
                </span>
            </div>
        </div>

        <div class="image-info__group" ng:if="!ctrl.crop">
            <div class="metadata-line">
                dimensions
                <span class="metadata-line__info">{{ctrl.dimensions.width}} &times; {{ctrl.dimensions.height}}</span>
            </div>
        </div>

        <div class="image-info__group" ng:if="ctrl.crop">
            <div class="metadata-line">
                dimensions (crop)
                <span class="metadata-line__info">{{ctrl.dimensions.width}} &times; {{ctrl.dimensions.height}}</span>
            </div>

            <div class="metadata-line">
                dimensions (original)
                <span class="metadata-line__info">{{ctrl.originalDimensions.width}} &times; {{ctrl.originalDimensions.height}}</span>
            </div>
        </div>

        <!-- FIXME: iff has useful metadata -->
        <div class="image-info__group">
            <button class="metadata-reveal"
                    ng:click="metadataExpanded = !metadataExpanded">
                <span ng:hide="metadataExpanded">▸ Show</span>
                <span ng:show="metadataExpanded">▾ Hide</span>
                full metadata
            </button>

            <table ng:show="metadataExpanded" class="metadata">
                <tbody class="metadata__body">
                    <tr ng:repeat="(key, value) in ctrl.metadata" ng:if="ctrl.isUsefulMetadata(key)">
                        <th class="metadata__key">{{key}}</th>
                        <td>{{value}}</td>
                    </tr>
                </tbody>
            </table>
        </div>
    </div>

    <dl class="image-info">
        <dt class="image-info__heading image-info__heading--first">Labels</dt>
        <dd>
            <ui-labeller image="ctrl.image">
            </ui-labeller>
        </dd>
    </dl>


    <div class="image-info">
        <dl class="image-info__group" ng:if="ctrl.crops.length > 0">
            <dt class="image-info__heading">Crops <span ng:if="ctrl.crop">(<a ui:sref="{ crop: null }">original</a>)</span></dt>
            <dd>
                <ul class="image-crops">
                    <li class="image-crop"
                        ng:repeat="crop in ctrl.crops"
                        ng:class="{'image-crop--selected': crop == ctrl.crop}">
                        <a draggable="true"
                           ng:init="extremeAssets = (crop | getExtremeAssets)"
                           ng:click="ctrl.cropSelected(crop)"
                           ui:sref="{crop: crop.id}"
                           ui:drag-data="{{ctrl.image | asImageAndCropsDragData:crop}}"
                           ui:drag-image="{{extremeAssets.smallest | assetFile}}">
                            <img class="image-crop__image" ng:src="{{extremeAssets.smallest | assetFile}}" />
                        </a>
                        <div class="image-crop__aspect-ratio">
                            {{crop.specification.aspectRatio | asAspectRatioWord}}
                            <span ng:if="crop.specification.aspectRatio">
                                ({{crop.specification.aspectRatio}})
                            </span>
                        </div>
                    </li>
                </ul>
            </dd>
        </dl>

        <dl class="image-info__group" ng:if="ctrl.metadata.keywords.length > 0">
            <dt class="image-info__heading">Keywords</dt>
            <dd>
                <ul>
                    <li class="image-info__keyword"
                        ng:repeat="keyword in ctrl.metadata.keywords track by $index">
                        <a ui:sref="search.results({query: (keyword | queryFilter:'keyword')})">
                            {{keyword}}
                        </a>
                    </li>
                </ul>
            </dd>
        </dl>
    </div>
</div>

<div class="image-holder">
    <div class="easel">
        <div class="easel__canvas" ng:if="!ctrl.crop">
            <img class="easel__image"
                 ng:src="{{ctrl.optimisedImageUri}}"
                 grid:track-image="ctrl.image"
                 grid:track-image-location="original"
                 grid:track-image-loadtime
                 gr:image-fade-on-load
                 ui:drag-data="{{ctrl.image | asImageDragData}}" />
        </div>


        <!-- TODO: As this loads async, add a loader -->
        <div class="easel__canvas" ng:if="ctrl.crop">
            <a draggable="true"
               class="easel__image-container"
               ng:init="extremeAssets = (ctrl.crop | getExtremeAssets)"
               ui:sref="{crop: ctrl.cropKey}"
               ui:drag-data="{{ctrl.image | asImageAndCropsDragData:ctrl.crop}}"
               ui:drag-image="{{extremeAssets.smallest | assetFile}}">
                <!-- TODO: Add tracking to crop -->
                <img class="easel__image" ng:src="{{extremeAssets.largest | assetFile}}" />
            </a>
        </div>
    </div>
</div><|MERGE_RESOLUTION|>--- conflicted
+++ resolved
@@ -55,13 +55,6 @@
                 <div class="image-info__usage-rights drop-menu__items drop-menu__items--right"
                      ng:show="showUsageRights">
 
-<<<<<<< HEAD
-                    <button type="button" class="drop-menu__close" ng:click="showUsageRights = false">
-                        <i class="material-icons">close</i>
-                    </button>
-
-=======
->>>>>>> 7f3b98b8
                     <gr:usage-rights-editor
                         gr:usage-rights="[ctrl.usageRights]"
                         gr:on-save="showUsageRights = false"
