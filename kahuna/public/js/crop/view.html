<div class="crop-image">
    <div class="top-bar-wrapper">
        <div class="top-bar">
            <div class="top-bar__nav">
                <a class="top-bar__item top-bar__item--first"
                    ui:sref="image({ imageId: image.data.id })">← cancel</a>
            </div>

            <div class="top-bar__actions">
                <div class="top-bar__item">{{ imageCropCtrl.cropSize() }}</div>

                <label class="top-bar__item">
                    <input type="radio" ng:model="imageCropCtrl.aspect" value="{{landscapeRatio}}" />
                    landscape
                </label>

                <label class="top-bar__item">
                    <input type="radio" ng:model="imageCropCtrl.aspect" value="{{portraitRatio}}" />
                    portrait
                </label>

                <label class="top-bar__item">
                    <input type="radio" ng:model="imageCropCtrl.aspect" value="{{freeRatio}}" />
                    free-form
                </label>
                <div class="top-bar__item">
                    <button class="button"
                            type="button"
                            ng:click="crop()"
                            ng:disabled="cropping">
                            crop<span ng:show="cropping">ping…</span></button>
                </div>
            </div>
            <ui-user-actions></ui-user-actions>
        </div>
    </div>

    <div class="errors">
        <div class="error" ng:if="imageCropCtrl.cropSizeWarning()">This crop is too small for us to produce an image. Please try to use a larger crop.</div>
    </div>

    <div class="easel" ng:if="image.data">
        <div class="easel__canvas">
            <img class="easel__image"
                 ng:src="{{optimisedImageUri}}"
                 ui:crop-box="coords"
                 ui:crop-box-original-width="image.data.source.dimensions.width"
                 ui:crop-box-original-height="image.data.source.dimensions.height"
                 ui:crop-box-aspect="imageCropCtrl.aspect"
                 ui:crop-box-background-opacity="0.3"
<<<<<<< HEAD
            />
            <!-- FIXME: find a better way to do this. We can't add the tracking
            to the image as both directives are requesting isolated scope. See:
            https://docs.angularjs.org/error/$compile/multidir -->
            <img class="tracking-image"
                 ng:src="{{optimisedImageUri}}"
=======

>>>>>>> b8665cb7
                 grid:track-image="image"
                 grid:track-image-location="original-cropping"
                 grid:track-image-loadtime
            />
        </div>
    </div>
</div><|MERGE_RESOLUTION|>--- conflicted
+++ resolved
@@ -48,20 +48,10 @@
                  ui:crop-box-original-height="image.data.source.dimensions.height"
                  ui:crop-box-aspect="imageCropCtrl.aspect"
                  ui:crop-box-background-opacity="0.3"
-<<<<<<< HEAD
-            />
-            <!-- FIXME: find a better way to do this. We can't add the tracking
-            to the image as both directives are requesting isolated scope. See:
-            https://docs.angularjs.org/error/$compile/multidir -->
-            <img class="tracking-image"
-                 ng:src="{{optimisedImageUri}}"
-=======
 
->>>>>>> b8665cb7
                  grid:track-image="image"
                  grid:track-image-location="original-cropping"
-                 grid:track-image-loadtime
-            />
+                 grid:track-image-loadtime />
         </div>
     </div>
 </div>