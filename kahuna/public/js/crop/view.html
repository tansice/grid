--- conflicted
+++ resolved
@@ -53,7 +53,6 @@
     Please try to use a larger crop.
 </div>
 
-<<<<<<< HEAD
 <div class="easel">
     <div class="easel__canvas">
         <img class="easel__image"
@@ -66,15 +65,9 @@
 
              grid:track-image="ctrl.image"
              grid:track-image-location="original-cropping"
-             grid:track-image-loadtime />
-=======
-                 grid:track-image="ctrl.image"
-                 grid:track-image-location="original-cropping"
-                 grid:track-image-loadtime
+             grid:track-image-loadtime
 
-                 gr:image-fade-on-load
-             />
-        </div>
->>>>>>> aa115acd
+             gr:image-fade-on-load
+        />
     </div>
 </div>