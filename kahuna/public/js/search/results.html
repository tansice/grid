--- conflicted
+++ resolved
@@ -15,37 +15,7 @@
 
         <div class="results-toolbar"
             ng:class="{'results-toolbar--selection-mode': ctrl.metadataPanelAvailable}">
-            <div class="results-toolbar-item results-toolbar-item__sort-direction results-toolbar-item--left radio-list">
-                <div class="radio-list__item">
-                    <input type="radio"
-                           id="sort-direction__desc"
-                           class="radio-list__circle"
-                           name="sort-direction"
-                           ng:value="undefined"
-                           ng:model="ctrl.filter.orderBy">
-                    <label for="sort-direction__desc" class="radio-list__label"
-                           ng:class="{'radio-list--selected': ctrl.filter.orderBy === undefined}">
-                        <div class="radio-list__selection-state"></div>
-                        <div class="radio-list__label-value">Newest first</div>
-                    </label>
-                </div>
-
-                <div class="radio-list__item">
-                    <input type="radio"
-                           id="sort-direction__asc"
-                           class="radio-list__circle"
-                           name="sort-direction"
-                           ng:value="'oldest'"
-                           ng:model="ctrl.filter.orderBy">
-                    <label for="sort-direction__asc" class="radio-list__label"
-                           ng:class="{'radio-list--selected': ctrl.filter.orderBy === 'oldest'}">
-                        <div class="radio-list__selection-state"></div>
-                        <div class="radio-list__label-value">Oldest first</div>
-                    </label>
-                </div>
-           </div>
-
-           <div class="results-toolbar-item image-results-count results-toolbar-item--static results-toolbar-item--left results-toolbar-item--split">
+	    <div class="results-toolbar-item image-results-count results-toolbar-item--static results-toolbar-item--left results-toolbar-item--split">
 
                 <div class="results-count">
                     {{ctrl.totalResults | toLocaleString}} matches
@@ -56,27 +26,22 @@
                     </button>
                 </div>
 
-<<<<<<< HEAD
-=======
-            <a class="results-toolbar-item results-toolbar-item--right results-toolbar-item__clear-selection"
-                 ng:class="{'results-toolbar-item--disabled': !ctrl.metadataPanelAvailable}"
-                 ng:click="ctrl.clearSelection()">
-                <span class="results-toolbar-item--text">Clear selection</span>
-                <span class="results-toolbar-item--icon">
-                    <gr-icon>clear</gr-icon>
-                </span>
-            </a>
->>>>>>> cac7346d
-
                 <gr-action-bar class="action-bar"
                     ng:if="ctrl.inSelectionMode()">
 
                     <div class="action-bar__item">
-                        <a ng:click="ctrl.clearSelection()" title="Clear selection">
-                            <gr-icon>clear</gr-icon>
-                        </a>
                         <span class="icon-label">{{ctrl.selectedImages.size}} selected</span>
                     </div>
+
+                    <a class="results-toolbar-item results-toolbar-item--right results-toolbar-item__clear-selection" 
+			ng:click="ctrl.clearSelection()">
+
+                        <span class="results-toolbar-item--text">Clear selection</span>
+                        <span class="results-toolbar-item--icon">
+                            <gr-icon>clear</gr-icon>
+                        </span>
+                    </a>
+
 
                     <gr-downloader class="action-bar__item action-bar__item--last"
                         gr:images="ctrl.selectedImages"></gr-downloader>
