--- conflicted
+++ resolved
@@ -16,12 +16,9 @@
     'kahuna.preview.image'
 ]);
 
-<<<<<<< HEAD
 // TODO: add a resolver here so that if we error (e.g. 401) we don't keep trying
 // to render - similar to the image controller see:
 // https://github.com/guardian/media-service/pull/478
-=======
->>>>>>> 71ce797d
 search.config(['$stateProvider',
                function($stateProvider) {
 
