--- conflicted
+++ resolved
@@ -137,12 +137,11 @@
                     }]
                 }
             },
-<<<<<<< HEAD
             collectionPanel: {
                 template: collectionsPanelTemplate,
                 controller: 'GrCollectionsPanelCtrl',
                 controllerAs: 'ctrl'
-=======
+            },
             multiDrag: {
                 template: `<div class="multidrag"></div>`,
                 controller: ['$scope', '$window', 'vndMimeTypes', 'selectedImages$',
@@ -164,7 +163,6 @@
 
                     $scope.$on('$destroy', () => sub.dispose());
                 }]
->>>>>>> 70080c85
             }
         }
     });
