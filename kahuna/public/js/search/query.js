--- conflicted
+++ resolved
@@ -157,14 +157,8 @@
         ctrl.filter.uploadedByMe = ctrl.uploadedBy === ctrl.user.email;
     });
 
-<<<<<<< HEAD
     function resetQuery() {
-        ctrl.filter.query = '';
-=======
-    function resetQueryAndFocus() {
         ctrl.filter.query = undefined;
-        $scope.$broadcast('search:focus-query');
->>>>>>> 6ad13190
     }
 }]);
 
