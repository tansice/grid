--- conflicted
+++ resolved
@@ -1,18 +1,12 @@
 import angular from 'angular';
-<<<<<<< HEAD
 import 'angular-animate';
+import moment from 'moment';
 import template from './query.html!text';
 
 
 export var query = angular.module('kahuna.search.query', [
     'ngAnimate'
 ]);
-=======
-import moment from 'moment';
-import template from './query.html!text';
-
-export var query = angular.module('kahuna.search.query', []);
->>>>>>> 2c000362
 
 query.controller('SearchQueryCtrl', ['$scope', '$state', '$stateParams', 'mediaApi',
                  function($scope, $state, $stateParams, mediaApi) {
@@ -20,14 +14,11 @@
     var ctrl = this;
     ctrl.uploadedByMe = false;
 
-<<<<<<< HEAD
-    ctrl.lastMidnight = getLastMidnight().toISOString();
     ctrl.resetQueryAndFocus = resetQueryAndFocus;
-=======
+
     // Note that this correctly uses local datetime and returns
     // midnight for the local user
     var lastMidnight = moment().startOf('day').toISOString();
->>>>>>> 2c000362
 
     ctrl.sinceOptions = [
         {label: 'anytime'},  // value: undefined
