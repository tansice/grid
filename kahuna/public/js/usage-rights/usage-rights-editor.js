import angular from 'angular';
import 'angular-elastic';

import template from './usage-rights-editor.html!text';
import './usage-rights-editor.css!';

import '../components/gr-confirm-delete/gr-confirm-delete.js';

export var usageRightsEditor = angular.module('kahuna.edits.usageRightsEditor', [
    'monospaced.elastic',
    'gr.confirmDelete'
]);

usageRightsEditor.controller(
    'UsageRightsEditorCtrl',
    ['$q', '$scope', '$window', '$timeout', 'editsService', 'editsApi', 'onValChange',
    function($q, $scope, $window, $timeout, editsService, editsApi, onValChange) {

    var ctrl = this;

    ctrl.resetCategory = () => ctrl.category = {}
    ctrl.resetModel = () => ctrl.model = {};

    ctrl.multipleUsageRights = () => ctrl.usageRights.length > 1

    var getGroupCategory = (usageRights) => ctrl.categories.find(cat => cat.value === usageRights.reduce(
            (m, o) => (m == o.data.category) ? o.data.category : {},
            usageRights[0].data.category
    ));

    var getGroupModel = (usageRights) => (ctrl.multipleUsageRights()) ? {} : angular.extend({}, usageRights[0].data);

    ctrl.update = function() {
        ctrl.category = getGroupCategory(ctrl.usageRights);
        ctrl.model = getGroupModel(ctrl.usageRights);
    }

    // setting our initial values
    editsApi.getUsageRightsCategories().then((cats) => {
        ctrl.categories = cats;
        ctrl.update();
    });

    $scope.$watchCollection(() => ctrl.usageRights, onValChange(newUsageRights => {
        ctrl.update();
    }));

    ctrl.saving = false;
    ctrl.saved = false;
    ctrl.categories = [];
<<<<<<< HEAD
=======
    ctrl.model = angular.extend({}, ctrl.usageRights.data);

    // TODO: What error would we like to show here?
    // TODO: How do we make this more synchronous? You can only resolve on the
    // routeProvider, which is actually bound to the UploadCtrl in this instance
    // SEE: https://github.com/angular/angular.js/issues/2095
    editsApi.getUsageRightsCategories().then(setCategories);
>>>>>>> 3bfb818b

    ctrl.save = () => save(modelToData(ctrl.model));

    ctrl.remove = remove;

    ctrl.cancel = () => ctrl.onCancel();

    ctrl.isDisabled = () => ctrl.saving;

    ctrl.isNotEmpty = () => !angular.equals(ctrl.model, {});

    ctrl.pluraliseCategory = () => ctrl.category.name +
        (ctrl.category.name.toLowerCase().endsWith('image') ? 's' : ' images');

    ctrl.restrictionsPlaceholder = () => ctrl.getCost() === 'conditional' ?
        'e.g. Use in relation to the Windsor Triathlon only' :
        'Adding restrictions will mark this image as restricted. ' +
        'Leave blank if there aren\'t any.';

    ctrl.descriptionPlaceholder = "Remove all restrictions on the use of this image."

    ctrl.getOptionsFor = property => {
        const key = ctrl.category
                        .properties
                        .find(prop => prop.name === property.optionsMapKey)
                        .name;

        const val = ctrl.model[key];
        return property.optionsMap[val];
    };

<<<<<<< HEAD
=======
    function setCategories(cats) {
        ctrl.categories = cats;
        setCategory(initialCatVal);
    }

    function setCategory(val) {
        ctrl.category = ctrl.categories.find(cat => cat.value === val) || ctrl.categories[0];
    }

>>>>>>> 3bfb818b
    function modelToData(model) {
        const modelWithCat = angular.extend({},
            model, { category: ctrl.category && ctrl.category.value });

        return Object.keys(modelWithCat).reduce((clean, key) => {
            // remove everything !thing including ""
            if (modelWithCat[key]) {
                clean[key] = modelWithCat[key];
            }

            return clean;
        }, {});
    }

    function remove() {
        ctrl.error = null;
        ctrl.saving = true;
        $q.all(ctrl.usageRights.map((usageRights) => {
            return ctrl.usageRights.remove()
        })).catch(uiError).
            finally(() => ctrl.saving = false);
    }

    function save(data) {
        ctrl.error = null;
        ctrl.saving = true;
        $q.all(ctrl.usageRights.map((usageRights) => {
            return usageRights.save(data);
        })).catch(uiError).
            finally(() => updateSuccess());
    }

<<<<<<< HEAD
    function updateSuccess() {
=======
    function updateSuccess(data) {
        ctrl.model = data;
>>>>>>> 3bfb818b
        ctrl.onSave();
        setCategory(data.category);
        uiSaved();
        ctrl.saving = false;
    }

    function uiSaved() {
        ctrl.saved = true;
        $timeout(() => ctrl.saved = false, 1500);
    }

    function uiError(error) {
        ctrl.error = error.body.errorMessage;
    }
}]);

usageRightsEditor.directive('grUsageRightsEditor', [function() {
    return {
        restrict: 'E',
        controller: 'UsageRightsEditorCtrl',
        controllerAs: 'ctrl',
        bindToController: true,
        template: template,
        scope: {
            usageRights: '=grUsageRights',
            onCancel: '&?grOnCancel',
            onSave: '&?grOnSave'
        }
    };
}]);<|MERGE_RESOLUTION|>--- conflicted
+++ resolved
@@ -48,8 +48,6 @@
     ctrl.saving = false;
     ctrl.saved = false;
     ctrl.categories = [];
-<<<<<<< HEAD
-=======
     ctrl.model = angular.extend({}, ctrl.usageRights.data);
 
     // TODO: What error would we like to show here?
@@ -57,7 +55,6 @@
     // routeProvider, which is actually bound to the UploadCtrl in this instance
     // SEE: https://github.com/angular/angular.js/issues/2095
     editsApi.getUsageRightsCategories().then(setCategories);
->>>>>>> 3bfb818b
 
     ctrl.save = () => save(modelToData(ctrl.model));
 
@@ -89,8 +86,6 @@
         return property.optionsMap[val];
     };
 
-<<<<<<< HEAD
-=======
     function setCategories(cats) {
         ctrl.categories = cats;
         setCategory(initialCatVal);
@@ -100,7 +95,6 @@
         ctrl.category = ctrl.categories.find(cat => cat.value === val) || ctrl.categories[0];
     }
 
->>>>>>> 3bfb818b
     function modelToData(model) {
         const modelWithCat = angular.extend({},
             model, { category: ctrl.category && ctrl.category.value });
@@ -130,15 +124,11 @@
         $q.all(ctrl.usageRights.map((usageRights) => {
             return usageRights.save(data);
         })).catch(uiError).
-            finally(() => updateSuccess());
+            finally(() => updateSuccess(data));
     }
 
-<<<<<<< HEAD
-    function updateSuccess() {
-=======
     function updateSuccess(data) {
         ctrl.model = data;
->>>>>>> 3bfb818b
         ctrl.onSave();
         setCategory(data.category);
         uiSaved();
