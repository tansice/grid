import angular from 'angular';
import 'angular-elastic';
import template from './usage-rights-editor.html!text';
import './usage-rights-editor.css!';

export var usageRightsEditor = angular.module('kahuna.edits.usageRightsEditor', [
    'monospaced.elastic'
]);

usageRightsEditor.controller(
    'UsageRightsEditorCtrl',
    ['$q', '$scope', '$window', '$timeout', 'editsService', 'editsApi',
    function($q, $scope, $window, $timeout, editsService, editsApi) {

    var ctrl = this;

    ctrl.resetCategory = () => ctrl.category = {}
    ctrl.setCategory = function(c) {
        ctrl.category = ctrl.categories.find(cat => cat.value === c);
    }

    var getResource = (image) => image.data.userMetadata.data.usageRights;

    ctrl.updateFromImages = function() {
        if(ctrl.images.length == 1) {
            ctrl.setCategory(ctrl.images[0].data.usageRights.category)
            ctrl.model = angular.extend({}, ctrl.images[0].data.usageRights)
        } else {
            ctrl.resetCategory();
            ctrl.resetModel();
        }
    }

    $scope.$on('usage-rights:update-images', function (e, images) {
        ctrl.images = images;
        ctrl.updateFromImages();
    });

    // setting our initial values
<<<<<<< HEAD
    editsApi.getUsageRightsCategories().then((cats) => {
        ctrl.categories = cats;

        ctrl.updateFromImages();
    });
=======
    const { category: initialCatVal } = ctrl.usageRights.data;
>>>>>>> 7ca41ba7

    ctrl.saving = false;
    ctrl.saved = false;
    ctrl.categories = [];
<<<<<<< HEAD
=======
    ctrl.model = angular.extend({}, ctrl.usageRights.data);
>>>>>>> 7ca41ba7

    ctrl.multipleImages = () => ctrl.images.length > 1

    ctrl.save = () => {
        ctrl.error = null;

        if (ctrl.category) {
            save(modelToData(ctrl.model));
        } else {
            remove();
        }
    };

    ctrl.isDisabled = () => ctrl.saving;

    ctrl.isNotEmpty = () => !angular.equals(ctrl.model, {});

    ctrl.pluraliseCategory = () => ctrl.category.name +
        (ctrl.category.name.toLowerCase().endsWith('image') ? 's' : ' images');

    ctrl.restrictionsPlaceholder = () => ctrl.getCost() === 'conditional' ?
        'e.g. Use in relation to the Windsor Triathlon only' :
        'Adding restrictions will mark this image as restricted. ' +
        'Leave blank if there aren\'t any.';

    ctrl.descriptionPlaceholder = "Remove all restrictions on the use of this image."

    ctrl.resetModel = () => ctrl.model = {};

    ctrl.getOptionsFor = property => {
        const key = ctrl.category
                        .properties
                        .find(prop => prop.name === property.optionsMapKey)
                        .name;
        const val = ctrl.model[key];
        return property.optionsMap[val];
    };

    function modelToData(model) {
        return Object.keys(model).reduce((clean, key) => {
            // remove everything !thing including ""
            if (model[key]) {
                clean[key] = model[key];
            }

            return clean;
        }, { category: ctrl.category && ctrl.category.value });
    }

    function remove() {
        ctrl.saving = true;
<<<<<<< HEAD
        ctrl.images.forEach((image) => {
            editsService.remove(getResource(image), image).
                then(resource => {
                    ctrl.onSave();
                    uiSaved();
                }).
                catch(uiError).
                finally(() => ctrl.saving = false);
        });
=======

        ctrl.usageRights.remove().
            then(updateSuccess).
            catch(uiError).
            finally(() => ctrl.saving = false);
>>>>>>> 7ca41ba7
    }

    function save(data) {
        ctrl.saving = true;
        var a = ctrl.images.map((image) => {
            return editsService.
                update(getResource(image), data, image).
                then(resource => {

<<<<<<< HEAD
                    // Cost is a calulated field so we must retrieve it
                    return image.get().then((newImage) => {
                        image.data.cost = newImage.data.cost;
                        image.data.usageRights = newImage.data.usageRights;
                    });

                });
        });

        $q.all(a).
            catch(uiError).
            finally(() => {
                ctrl.onSave();
                uiSaved();
                ctrl.saving = false
            });
=======
        ctrl.usageRights.save(data).
            then(updateSuccess).
            catch(uiError).
            finally(() => ctrl.saving = false);
    }

    function updateSuccess(resource) {
        updateResource(resource);
        ctrl.onSave();
        uiSaved();
    }

    function updateResource(resource) {
        ctrl.usageRights.resource = resource;
>>>>>>> 7ca41ba7
    }

    function uiSaved() {
        ctrl.saved = true;
        $timeout(() => ctrl.saved = false, 1500);
    }

    function uiError(error) {
        ctrl.error = error.body.errorMessage;
    }
}]);


usageRightsEditor.directive('grUsageRightsEditor', [function() {
    return {
        restrict: 'E',
        controller: 'UsageRightsEditorCtrl',
        controllerAs: 'ctrl',
        bindToController: true,
        template: template,
        scope: {
<<<<<<< HEAD
            images: '=grImages',
=======
            usageRights: '=grUsageRights',
>>>>>>> 7ca41ba7
            onSave: '&?grOnSave'
        }
    };
}]);<|MERGE_RESOLUTION|>--- conflicted
+++ resolved
@@ -21,10 +21,10 @@
 
     var getResource = (image) => image.data.userMetadata.data.usageRights;
 
-    ctrl.updateFromImages = function() {
-        if(ctrl.images.length == 1) {
-            ctrl.setCategory(ctrl.images[0].data.usageRights.category)
-            ctrl.model = angular.extend({}, ctrl.images[0].data.usageRights)
+    ctrl.update = function() {
+        if(ctrl.usageRights.length == 1) {
+            ctrl.setCategory(ctrl.usageRights[0].category)
+            ctrl.model = angular.extend({}, ctrl.usageRights[0])
         } else {
             ctrl.resetCategory();
             ctrl.resetModel();
@@ -37,25 +37,16 @@
     });
 
     // setting our initial values
-<<<<<<< HEAD
     editsApi.getUsageRightsCategories().then((cats) => {
         ctrl.categories = cats;
-
-        ctrl.updateFromImages();
+        ctrl.update();
     });
-=======
-    const { category: initialCatVal } = ctrl.usageRights.data;
->>>>>>> 7ca41ba7
 
     ctrl.saving = false;
     ctrl.saved = false;
     ctrl.categories = [];
-<<<<<<< HEAD
-=======
-    ctrl.model = angular.extend({}, ctrl.usageRights.data);
->>>>>>> 7ca41ba7
 
-    ctrl.multipleImages = () => ctrl.images.length > 1
+    ctrl.multipleUsageRights = () => ctrl.multipleUsageRights.length > 1
 
     ctrl.save = () => {
         ctrl.error = null;
@@ -105,65 +96,28 @@
 
     function remove() {
         ctrl.saving = true;
-<<<<<<< HEAD
-        ctrl.images.forEach((image) => {
-            editsService.remove(getResource(image), image).
-                then(resource => {
-                    ctrl.onSave();
-                    uiSaved();
-                }).
-                catch(uiError).
-                finally(() => ctrl.saving = false);
-        });
-=======
-
-        ctrl.usageRights.remove().
-            then(updateSuccess).
-            catch(uiError).
+        $q.all(ctrl.usageRights.map((usageRights) => {
+            return ctrl.usageRights.remove()
+        })).catch(uiError).
             finally(() => ctrl.saving = false);
->>>>>>> 7ca41ba7
     }
 
     function save(data) {
         ctrl.saving = true;
-        var a = ctrl.images.map((image) => {
-            return editsService.
-                update(getResource(image), data, image).
-                then(resource => {
-
-<<<<<<< HEAD
-                    // Cost is a calulated field so we must retrieve it
-                    return image.get().then((newImage) => {
-                        image.data.cost = newImage.data.cost;
-                        image.data.usageRights = newImage.data.usageRights;
-                    });
-
-                });
-        });
-
-        $q.all(a).
-            catch(uiError).
-            finally(() => {
-                ctrl.onSave();
-                uiSaved();
-                ctrl.saving = false
-            });
-=======
-        ctrl.usageRights.save(data).
-            then(updateSuccess).
-            catch(uiError).
-            finally(() => ctrl.saving = false);
+        $q.all(ctrl.usageRights.map((usageRights) => {
+            return usageRights.save(data);
+        })).catch(uiError).
+            finally(() => updateSuccess());
     }
 
-    function updateSuccess(resource) {
-        updateResource(resource);
+    function updateSuccess() {
         ctrl.onSave();
         uiSaved();
+        ctrl.saving = false;
     }
 
     function updateResource(resource) {
         ctrl.usageRights.resource = resource;
->>>>>>> 7ca41ba7
     }
 
     function uiSaved() {
@@ -185,11 +139,7 @@
         bindToController: true,
         template: template,
         scope: {
-<<<<<<< HEAD
-            images: '=grImages',
-=======
             usageRights: '=grUsageRights',
->>>>>>> 7ca41ba7
             onSave: '&?grOnSave'
         }
     };
