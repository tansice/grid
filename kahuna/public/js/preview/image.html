--- conflicted
+++ resolved
@@ -6,15 +6,10 @@
             <a class="image-action image-action--first"
                target="_blank"
                title="Pop out"
-<<<<<<< HEAD
-               ng:href="/images/{{::image.data.id}}"
-               gr:track-click="Popout button">◹</a>
-=======
-               ng:href="/images/{{ctrl.image.data.id}}"
+               ng:href="/images/{{::ctrl.image.data.id}}"
                gr:track-click="Popout button">
                 <gr-icon>open_in_new</gr-icon>
             </a>
->>>>>>> ec417ea5
         </li>
 
         <li>
@@ -30,35 +25,19 @@
         </li>
     </ul>
 
-<<<<<<< HEAD
-    <a ng:if="! selectionMode" class="preview__link"
-       ui:sref="image({imageId: image.data.id})"
-       ui:drag-data="{{::image | asImageDragData}}">
-       <div class="preview__fade"></div>
-       <img class="preview__image"
-            ng:src="{{::image.data.thumbnail | assetFile}}"
-            gr:image-fade-on-load />
-    </a>
-
-    <span ng:if="selectionMode" class="preview__no-link">
-        <div class="preview__fade"></div>
-        <img class="preview__image"
-             ng:src="{{::image.data.thumbnail | assetFile}}"
-=======
     <a ng:if="! ctrl.selectionMode" class="preview__link"
        ui:sref="ctrl.image({imageId: ctrl.image.data.id})"
        ui:drag-data="{{ctrl.image | asImageDragData}}">
        <div class="preview__fade"></div>
        <img class="preview__image"
-            ng:src="{{ctrl.image.data.thumbnail | assetFile}}"
+            ng:src="{{::ctrl.image.data.thumbnail | assetFile}}"
             gr:image-fade-on-load />
     </a>
 
     <span  ng:if="ctrl.selectionMode" class="preview__no-link">
         <div class="preview__fade"></div>
         <img class="preview__image"
-             ng:src="{{ctrl.image.data.thumbnail | assetFile}}"
->>>>>>> ec417ea5
+             ng:src="{{::ctrl.image.data.thumbnail | assetFile}}"
              gr:image-fade-on-load />
     </span>
 
@@ -67,32 +46,20 @@
                              image="ctrl.image"
                              disabled="ctrl.selectionMode"></ui-labeller-compact>
 
-<<<<<<< HEAD
         <!-- Ensure contents in P to maintain height -->
-        <p class="preview__description">{{image.data.metadata.description || image.data.metadata.title || '&nbsp;'}}</p>
-=======
-        <p class="preview__description">{{ctrl.image.data.metadata.description || ctrl.image.data.metadata.title}}</p>
->>>>>>> ec417ea5
+        <p class="preview__description">{{ctrl.image.data.metadata.description || ctrl.image.data.metadata.title || '&nbsp;'}}</p>
     </div>
 
     <div class="preview__bottom-bar bottom-bar">
         <div class="bottom-bar__meta">
-<<<<<<< HEAD
-            <span class="preview__upload-date">{{::image.data.uploadTime | date:'d/M/yy'}}</span>
-            <span class="preview__upload-time">{{::image.data.uploadTime | date:'HH:mm'}}</span>
-
-            <span class="bottom-bar__meta-item preview__has-crops"
-                  title="this image has crops"
-                  ng:if="::image | hasExportsOfType:'crop'">
-=======
             <span class="preview__upload-time">
-                {{ctrl.image.data.uploadTime | date:'dd/MM/yy'}} {{ctrl.image.data.uploadTime | date:'HH:mm'}}
+                {{::ctrl.image.data.uploadTime | date:'dd/MM/yy'}}
+                {{::ctrl.image.data.uploadTime | date:'HH:mm'}}
             </span>
 
             <span class="bottom-bar__meta-item preview__has-crops"
                   title="this image has crops"
                   ng:if="ctrl.states.hasCrops">
->>>>>>> ec417ea5
 
                 <gr-icon gr-small>crop</gr-icon>
             </span>
