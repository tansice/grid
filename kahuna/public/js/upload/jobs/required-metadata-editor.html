<form class="job-editor" name="jobEditor" ng:submit="ctrl.save()" novalidate>
    <div class="job-editor__inputs">
        <label class="job-info--editor__field">
            <div class="job-info--editor__label">Description</div>
            <textarea
                name="description"
                placeholder="e.g. {{funnyDescription}}…"
                required
                class="job-info--editor__input job-info--editor__input--description"
                ng:model="ctrl.metadata.description"
                ng:controller="DescriptionPlaceholderCtrl"
                ng:change="ctrl.save()"
                ng:model-options="{updateOn: 'default blur', debounce: { default: 500, blur: 0 }}"
            ></textarea>

            <button
                class="job-editor__apply-to-all"
                title="Apply this description to all"
                ng:if="ctrl.withBatch"
                ng:click="ctrl.batchApplyMetadata('description')"
            >⇔</button>
        </label>

        <label class="job-info--editor__field">
            <!-- TODO: autocomplete on byline when API responds correctly with results -->
            <div class="job-info--editor__label">Byline</div>
            <input
                type="text"
                name="byline"
                placeholder="e.g. Tom Jenkins…"
                class="job-info--editor__input job-info--editor__input--byline"
                ng:model="ctrl.metadata.byline"
                ng:change="ctrl.save()"
                ng:model-options="{updateOn: 'default blur', debounce: { default: 500, blur: 0 }}"
            />

            <button
                class="job-editor__apply-to-all"
                title="Apply this byline to all"
                ng:if="ctrl.withBatch"
                ng:click="ctrl.batchApplyMetadata('byline')"
            >⇔</button>

        </label>
        <label class="job-info--editor__field">
            <div class="job-info--editor__label">Credit</div>
            <ui-datalist
                class="job-info--editor__input"
                name="credit"
                placeholder="e.g. Getty Images…"
                request="ctrl.metadataSearch('credit', q)"
<<<<<<< HEAD
                onselect="ctrl.setCredit(value)"
                ng:change="ctrl.save()"
=======
                on-value-select="ctrl.setCredit(value)"
>>>>>>> c43443da
                ng:model="ctrl.metadata.credit"
                ng:model-options="{updateOn: 'blur'}"
            ></ui-datalist>

            <button
                class="job-editor__apply-to-all"
                title="Apply this credit to all"
                ng:if="ctrl.withBatch"
                ng:click="ctrl.batchApplyMetadata('credit')"
            >⇔</button>
        </label>
    </div>
</form><|MERGE_RESOLUTION|>--- conflicted
+++ resolved
@@ -49,12 +49,8 @@
                 name="credit"
                 placeholder="e.g. Getty Images…"
                 request="ctrl.metadataSearch('credit', q)"
-<<<<<<< HEAD
-                onselect="ctrl.setCredit(value)"
+                on-value-select="ctrl.setCredit(value)"
                 ng:change="ctrl.save()"
-=======
-                on-value-select="ctrl.setCredit(value)"
->>>>>>> c43443da
                 ng:model="ctrl.metadata.credit"
                 ng:model-options="{updateOn: 'blur'}"
             ></ui-datalist>
