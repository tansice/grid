import angular from 'angular';
import template from './required-metadata-editor.html!text';

import '../../edits/service';
import '../../forms/datalist';

export var jobs = angular.module('kahuna.upload.jobs.requiredMetadataEditor', [
    'kahuna.edits.service',
    'kahuna.forms.datalist'
]);


jobs.controller('RequiredMetadataEditorCtrl',
<<<<<<< HEAD
                ['$scope', '$window', 'mediaApi', 'editsService',
                 function($scope, $window, mediaApi, editsService) {
=======
                ['$rootScope', '$scope', '$window', 'mediaApi',
                 function($rootScope, $scope, $window, mediaApi) {
>>>>>>> ce8390c3

    var ctrl = this;

    ctrl.saving = false;
    ctrl.disabled = () => Boolean(ctrl.saving || ctrl.externallyDisabled);
    ctrl.metadata = metadataFromOriginal(ctrl.originalMetadata);

    ctrl.save = function() {
        ctrl.saving = true;

        // If there has been a change in the metadata, save it as an override
        var cleanMetadata = {};
        Object.keys(ctrl.metadata).forEach(key => {
            if (ctrl.metadata[key] !== ctrl.originalMetadata[key]) {
                cleanMetadata[key] = ctrl.metadata[key];
            }
        });

        editsService.
            update(ctrl.resource, cleanMetadata, ctrl.image).
            then(resource => {
                ctrl.resource = resource;
                $scope.jobEditor.$setPristine();
            }).
            catch(() => $window.alert('Failed to save the changes, please try again.')).
            finally(() => ctrl.saving = false);
    };

    ctrl.metadataSearch = (field, q) => {
        return mediaApi.metadataSearch(field,  { q }).then(resource => {
            return resource.data.map(d => d.key);
        });
    };

    // TODO: Find a way to broadcast more selectively
    const applyMetadataEvent = 'events:apply-metadata';

    if (Boolean(ctrl.listensToApplyAll)) {
        $scope.$on(applyMetadataEvent, (e, { field, value }) => {
            ctrl.metadata[field] = value;
            ctrl.save();
        });
    }

    if (Boolean(ctrl.canApplyAll)) {
        ctrl.applyMetadata = field => {
            $rootScope.$broadcast(applyMetadataEvent, { field, value: ctrl.metadata[field] });
        };
    }

    function metadataFromOriginal(originalMetadata) {
        // we only want a subset of the data
        return {
            byline: originalMetadata.byline,
            credit: originalMetadata.credit,
            description: originalMetadata.description
        };
    }
}]);

jobs.directive('uiRequiredMetadataEditor', [function() {
    return {
        restrict: 'E',
        scope: {
            resource: '=',
            originalMetadata: '=metadata',
            externallyDisabled: '=?disabled',
<<<<<<< HEAD
            // TODO: remove this once we add links to the resources
            image: '='
=======
            canApplyAll: '=?',
            listensToApplyAll: '=?'
>>>>>>> ce8390c3
        },
        controller: 'RequiredMetadataEditorCtrl',
        controllerAs: 'ctrl',
        bindToController: true,
        template: template
    };
}]);

jobs.controller('DescriptionPlaceholderCtrl',
                ['$scope',
                 function($scope) {

    var people = [
        'George Osborne',
        'A teary Nick Clegg',
        'Pop singer Rihanna',
        'US actress and director Angelina Jolie',
        'George W. Bush'
    ];

    var actions = [
        'eating',
        'caught with',
        'wrestling',
        'chants while marching for a third night of protests about',
        'making a toast to'
    ];

    var things = [
        'a large pheasant burger',
        'two human-sized rubber ducks',
        'a proposal for a new Union Jack',
        'the recently passed Owning The Internet bill',
        'the first crewed spaceship to reach Mars',
        'the largest ever koala recorded in history'
    ];

    function random(array) {
        var index = Math.floor(Math.random() * array.length);
        return array[index];
    }

    $scope.funnyDescription = [people, actions, things].map(random).join(' ');

}]);
<|MERGE_RESOLUTION|>--- conflicted
+++ resolved
@@ -11,13 +11,8 @@
 
 
 jobs.controller('RequiredMetadataEditorCtrl',
-<<<<<<< HEAD
-                ['$scope', '$window', 'mediaApi', 'editsService',
-                 function($scope, $window, mediaApi, editsService) {
-=======
-                ['$rootScope', '$scope', '$window', 'mediaApi',
-                 function($rootScope, $scope, $window, mediaApi) {
->>>>>>> ce8390c3
+                ['$rootScope', '$scope', '$window', 'mediaApi', 'editsService',
+                 function($rootScope, $scope, $window, mediaApi, editsService) {
 
     var ctrl = this;
 
@@ -56,6 +51,7 @@
     const applyMetadataEvent = 'events:apply-metadata';
 
     if (Boolean(ctrl.listensToApplyAll)) {
+        console.log('I have ears')
         $scope.$on(applyMetadataEvent, (e, { field, value }) => {
             ctrl.metadata[field] = value;
             ctrl.save();
@@ -85,13 +81,10 @@
             resource: '=',
             originalMetadata: '=metadata',
             externallyDisabled: '=?disabled',
-<<<<<<< HEAD
             // TODO: remove this once we add links to the resources
-            image: '='
-=======
+            image: '=',
             canApplyAll: '=?',
             listensToApplyAll: '=?'
->>>>>>> ce8390c3
         },
         controller: 'RequiredMetadataEditorCtrl',
         controllerAs: 'ctrl',
