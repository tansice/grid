import angular from 'angular';
import template from './required-metadata-editor.html!text';
import '../../forms/datalist';

export var jobs = angular.module('kahuna.upload.jobs.requiredMetadataEditor', [
    'kahuna.forms.datalist'
]);


jobs.controller('RequiredMetadataEditorCtrl',
                ['$scope', '$window', 'mediaApi',
                 function($scope, $window, mediaApi) {

    var ctrl = this;

    ctrl.saving = false;
    ctrl.disabled = () => Boolean(ctrl.saving || ctrl.externallyDisabled);

    ctrl.save = function() {
        ctrl.saving = true;

<<<<<<< HEAD
        ctrl.resource.put({ data: ctrl.metadata })
            .then(resource => {
                ctrl.resource = resource;
                $scope.jobEditor.$setPristine();
            })
=======
        // FIXME: I'm not really sure what we should be doing here. If we send
        // over "" should we be:
        // * overriding the original metadata with ""
        // * clearing the override and falling back to the original
        var cleanMetadata = {};
        Object.keys(ctrl.metadata).forEach(key => {
            if (ctrl.metadata[key]) {
                cleanMetadata[key] = ctrl.metadata[key];
            }
        });

        editsApi.updateMetadata(ctrl.id, cleanMetadata)
            .then(() => $scope.jobEditor.$setPristine())
>>>>>>> 6b1b91d8
            .catch(() => $window.alert('Failed to save the changes, please try again.'))
            .finally(() => ctrl.saving = false);
    };

    ctrl.metadataSearch = (field, q) => {
        return mediaApi.metadataSearch(field,  { q }).then(resource => {
            return resource.data.map(d => d.key);
        });
    };

    $scope.$watch(() => ctrl.originalMetadata, () => {
        setMetadataFromOriginal();
    });

    function setMetadataFromOriginal() {
        // we only want a subset of the data
        ctrl.metadata = {
            byline: ctrl.originalMetadata.byline,
            credit: ctrl.originalMetadata.credit,
            description: ctrl.originalMetadata.description
        };
    }
}]);

jobs.directive('uiRequiredMetadataEditor', [function() {
    return {
        restrict: 'E',
        scope: {
            resource: '=',
            originalMetadata: '=metadata',
            externallyDisabled: '=?disabled'
        },
        controller: 'RequiredMetadataEditorCtrl',
        controllerAs: 'ctrl',
        bindToController: true,
        template: template
    };
}]);

jobs.controller('DescriptionPlaceholderCtrl',
                ['$scope',
                 function($scope) {

    var people = [
        'George Osborne',
        'A teary Nick Clegg',
        'Pop singer Rihanna',
        'US actress and director Angelina Jolie',
        'George W. Bush'
    ];

    var actions = [
        'eating',
        'caught with',
        'wrestling',
        'chants while marching for a third night of protests about',
        'making a toast to'
    ];

    var things = [
        'a large pheasant burger',
        'two human-sized rubber ducks',
        'a proposal for a new Union Jack',
        'the recently passed Owning The Internet bill',
        'the first crewed spaceship to reach Mars',
        'the largest ever koala recorded in history'
    ];

    function random(array) {
        var index = Math.floor(Math.random() * array.length);
        return array[index];
    }

    $scope.funnyDescription = [people, actions, things].map(random).join(' ');

}]);
<|MERGE_RESOLUTION|>--- conflicted
+++ resolved
@@ -19,13 +19,6 @@
     ctrl.save = function() {
         ctrl.saving = true;
 
-<<<<<<< HEAD
-        ctrl.resource.put({ data: ctrl.metadata })
-            .then(resource => {
-                ctrl.resource = resource;
-                $scope.jobEditor.$setPristine();
-            })
-=======
         // FIXME: I'm not really sure what we should be doing here. If we send
         // over "" should we be:
         // * overriding the original metadata with ""
@@ -37,9 +30,11 @@
             }
         });
 
-        editsApi.updateMetadata(ctrl.id, cleanMetadata)
-            .then(() => $scope.jobEditor.$setPristine())
->>>>>>> 6b1b91d8
+        ctrl.resource.put({ data: cleanMetadata })
+            .then(resource => {
+                ctrl.resource = resource;
+                $scope.jobEditor.$setPristine();
+            })
             .catch(() => $window.alert('Failed to save the changes, please try again.'))
             .finally(() => ctrl.saving = false);
     };
