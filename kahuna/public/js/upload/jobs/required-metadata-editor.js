--- conflicted
+++ resolved
@@ -8,13 +8,8 @@
 
 
 jobs.controller('RequiredMetadataEditorCtrl',
-<<<<<<< HEAD
-                ['$scope', '$window',
-                 function($scope, $window) {
-=======
-                ['$scope', '$window', 'editsApi', 'mediaApi',
-                 function($scope, $window, editsApi, mediaApi) {
->>>>>>> c6dc7855
+                ['$scope', '$window', 'mediaApi',
+                 function($scope, $window, mediaApi) {
 
     var ctrl = this;
 
