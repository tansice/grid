<<<<<<< HEAD
<file-uploader></file-uploader>

<p class="message">
    Select files to upload.
</p>

<gr-add-preset-label></gr-add-preset-label>
<ui-preset-labeller></ui-preset-labeller>

<p class="message">
    Either drag 'n drop images onto this screen or click the upload button to get your images on the Grid.
</p>
=======
<div class="message">
    Either drag 'n drop images onto this screen or click <file-uploader></file-uploader> to get your images on the Grid.
</div>
>>>>>>> 6aedcbd8
<|MERGE_RESOLUTION|>--- conflicted
+++ resolved
@@ -1,18 +1,6 @@
-<<<<<<< HEAD
-<file-uploader></file-uploader>
-
-<p class="message">
-    Select files to upload.
-</p>
-
-<gr-add-preset-label></gr-add-preset-label>
-<ui-preset-labeller></ui-preset-labeller>
-
-<p class="message">
-    Either drag 'n drop images onto this screen or click the upload button to get your images on the Grid.
-</p>
-=======
 <div class="message">
     Either drag 'n drop images onto this screen or click <file-uploader></file-uploader> to get your images on the Grid.
+
+    <gr-add-preset-label></gr-add-preset-label>
+    <ui-preset-labeller></ui-preset-labeller>
 </div>
->>>>>>> 6aedcbd8
