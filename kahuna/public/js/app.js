// TODO: Grunt: hash dependencies? or ETag?
// TODO: Load templates using AMD so they can be compiled in

import angular from 'angular';
import 'angular-ui-router';
import 'services/api/media-api';
import 'services/api/media-cropper';
import 'directives/ui-crop-box';

var apiLink = document.querySelector('link[rel="media-api-uri"]');
var config = {
    mediaApiUri: apiLink.getAttribute('href')
};

var kahuna = angular.module('kahuna', [
    'ui.router',
    'kahuna.services.api',
    'kahuna.directives'
]);


// Inject configuration values into the app
angular.forEach(config, function(value, key) {
    kahuna.constant(key, value);
});

kahuna.config(['$locationProvider',
               function($locationProvider) {

    // Use real URLs (with History API) instead of hashbangs
    $locationProvider.html5Mode(true).hashPrefix('!');
}]);

kahuna.config(['$stateProvider', '$urlRouterProvider',
               function($stateProvider, $urlRouterProvider) {

    var templatesDirectory = '/assets/templates';
    $stateProvider.state('search', {
        // Virtual state, we always want to be in a child state of this
        abstract: true,
        url: '/',
        templateUrl: templatesDirectory + '/search.html'
    });
    $stateProvider.state('search.results', {
        url: 'search?query&since&free',
        templateUrl: templatesDirectory + '/search/results.html',
        controller: 'SearchResultsCtrl',
        data: {
            title: function(params) {
                return params.query ? params.query : 'search';
            }
        }
    });

    $stateProvider.state('image', {
        url: '/images/:imageId?crop',
        templateUrl: templatesDirectory + '/image.html',
        controller: 'ImageCtrl'
    });

    $stateProvider.state('crop', {
        url: '/images/:imageId/crop',
        templateUrl: templatesDirectory + '/crop.html',
        controller: 'ImageCropCtrl as imageCropCtrl'
    });

    $urlRouterProvider.otherwise("/search");
}]);


kahuna.controller('SearchQueryCtrl',
                  ['$scope', '$state', '$stateParams',
                   function($scope, $state, $stateParams) {

    // a little annoying as the params are returned as strings
    $scope.free = $stateParams.free !== 'false';
    $scope.query = $stateParams.query;
    $scope.since = $stateParams.since;

    // Update state from search filters (skip initialisation step)
    $scope.$watch('query', function(query, oldQuery) {
        if (query !== oldQuery) {
            $state.go('search.results', {query: query});
        }
    });
    $scope.$watch('since', function(since, oldSince) {
        if (since !== oldSince) {
            $state.go('search.results', {since: since});
        }
    });
    $scope.$watch('free', function(free, oldFree) {
        if (free !== oldFree) {
            $state.go('search.results', {free: free});
        }
    });

}]);


kahuna.controller('SearchResultsCtrl',
                  ['$scope', '$state', '$stateParams', '$timeout', 'mediaApi',
                   function($scope, $state, $stateParams, $timeout, mediaApi) {

    $scope.images = [];

    // FIXME: This is being refreshed by the router. Make it watch a $stateParams collection instead
    // See:   https://github.com/guardian/media-service/pull/64#discussion-diff-17351746L116
    $scope.searched = mediaApi.search($stateParams.query, {
        since: $stateParams.since
    }).then(function(images) {
        $scope.images = images;
        // yield so images render before we check if there's more space
        $timeout(function() {
            if ($scope.hasSpace) {
                addImages();
            }
        });
    });

    $scope.freeImageFilter = function(image) {
       return $stateParams.free === 'false' || image.data.cost === 'free';
    };

    var seenSince;
    var lastSeenKey = 'search.seenFrom';
    $scope.getLastSeenVal = function(image) {
        var key = getQueryKey();
        var val = {};
        val[key] = image.data.uploadTime;

        return val;
    };

    $scope.imageHasBeenSeen = function(image) {
        return image.data.uploadTime <= seenSince;
    };

    $scope.$watch(() => localStorage.getItem(lastSeenKey), function() {
        seenSince = getSeenSince();
    });

    // TODO: Move this into localstore service
    function getSeenSince() {
       return JSON.parse(localStorage.getItem(lastSeenKey) || '{}')[getQueryKey()];
    }

    $scope.$watch('nearBottom', function(nearBottom) {
        if (nearBottom) {
            addImages();
        }
    });

    function getQueryKey() {
        return $stateParams.query || '*';
    }

    function addImages() {
        // TODO: stop once reached the end
        var lastImage = $scope.images.slice(-1)[0];
        if (lastImage) {
            var until = lastImage.data.uploadTime;
            return mediaApi.search($stateParams.query, {
                until: until,
                since: $stateParams.since
            }).then(function(moreImages) {
                // Filter out duplicates (esp. on exact same 'until' date)
                var newImages = moreImages.filter(function(im) {
                    return $scope.images.filter(function(existing) {
                        return existing.uri === im.uri;
                    }).length === 0;
                });
                $scope.images = $scope.images.concat(newImages);

                // FIXME: this is increasingly hacky logic to ensure
                // we bring in more images that satisfy the cost
                // filter

                // If there are more images, just not any matching our cost filter, get moar!
                var filteredImages = newImages.filter($scope.freeImageFilter);
                if (filteredImages.length === 0 && newImages.length > 0) {
                    addImages();
                }
            });
        }
    }
<<<<<<< HEAD
=======

    $scope.whenNearBottom = addImages;
>>>>>>> 607a33dd
}]);

kahuna.controller('ImageCtrl',
                  ['$scope', '$stateParams', '$filter', 'mediaApi', 'mediaCropper',
                   function($scope, $stateParams, $filter, mediaApi, mediaCropper) {

    var imageId = $stateParams.imageId;
    $scope.cropKey = $stateParams.crop;

    mediaApi.find(imageId).then(function(image) {
        var getCropKey = $filter('getCropKey');

        $scope.image = image;

        mediaCropper.getCropsFor(image).then(function(crops) {
           $scope.crops = crops;
           $scope.crop = crops.find(crop => getCropKey(crop) === $scope.cropKey);
        });
    });

    var ignoredMetadata = ['description', 'source', 'copyright', 'keywords'];
    $scope.isUsefulMetadata = function(metadataKey) {
        return ignoredMetadata.indexOf(metadataKey) === -1;
    };

    $scope.priorityMetadata = ['byline', 'credit'];
}]);

kahuna.controller('ImageCropCtrl',
                  ['$scope', '$stateParams', '$state', '$filter', 'mediaApi', 'mediaCropper',
                   function($scope, $stateParams, $state, $filter, mediaApi, mediaCropper) {

    var imageId = $stateParams.imageId;

    mediaApi.find(imageId).then(function(image) {
        $scope.image = image;
    });

    $scope.cropping = false;

    // Standard ratios
    $scope.landscapeRatio = 5 / 3;
    $scope.portraitRatio = 2 / 3;
    $scope.freeRatio = null;

    // TODO: migrate the other properties to be on the ctrl (this) instead of $scope
    this.aspect = $scope.landscapeRatio;
    $scope.coords = {
        x1: 0,
        y1: 0,
        // max out to fill the image with the selection
        x2: 10000,
        y2: 10000
    };

    $scope.crop = function() {
        // TODO: show crop
        var coords = {
            x: $scope.coords.x1,
            y: $scope.coords.y1,
            width:  $scope.coords.x2 - $scope.coords.x1,
            height: $scope.coords.y2 - $scope.coords.y1
        };

        var ratio;
        if (Number(this.aspect) === $scope.landscapeRatio) {
            ratio = '5:3';
        } else if (Number(this.aspect) === $scope.portraitRatio) {
            ratio = '3:2';
        }

        $scope.cropping = true;

        mediaCropper.createCrop($scope.image, coords, ratio).then(function(crop) {
            $state.go('image', {
                imageId: imageId,
                crop: $filter('getCropKey')(crop.data)
            });
        }).finally(function() {
            $scope.cropping = false;
        });
    }.bind(this);

}]);

// Create the key form the bounds as that's what we have in S3
kahuna.filter('getCropKey', function() {
    return function(crop) {
        var bounds = crop.specification.bounds;
        return ['x', 'y', 'width', 'height'].map(k => bounds[k]).join('_');
    };
});


kahuna.filter('getExtremeAssets', function() {
    return function(image) {
        var orderedAssets = image.assets.sort((a, b) => {
            return (a.dimensions.width * a.dimensions.height) -
                   (b.dimensions.width * b.dimensions.height);
        });

        return {
            smallest: orderedAssets[0],
            largest: orderedAssets.slice(-1)[0]
        };
    };
});

// Take an image and return a drag data map of mime-type -> value
kahuna.filter('asImageDragData', function() {
    return function(image) {
        var url = image && image.uri;
        if (url) {
            return {
                'application/vnd.mediaservice.image+json': JSON.stringify(image),
                'text/plain':    url,
                'text/uri-list': url
            };
        }
    };
});

// Take an image and return a drag data map of mime-type -> value
kahuna.filter('asCropsDragData', function() {
    return function(crops) {
        return {
            'application/vnd.mediaservice.crops+json': JSON.stringify(crops)
        };
    };
});

// Take an image and return a drag data map of mime-type -> value
kahuna.filter('asImageAndCropsDragData', ['$filter',
                                          function($filter) {
    var extend = angular.extend;
    return function(image, crops) {
        return extend(
            $filter('asImageDragData')(image),
            $filter('asCropsDragData')(crops));
    };
}]);

kahuna.filter('asAspectRatioWord', function() {
    // FIXME: Try to find one place to store these words to ratios
    return function(aspectRatio) {
        switch(aspectRatio) {
            case '5:3':
                return 'landscape';

            case '3:2':
                return 'portrait';

            default:
                return 'freeform';
        }
    }
});

kahuna.directive('uiHasSpace', ['$window', function($window) {
    return {
        restrict: 'A',
        link: function(scope, element, attrs) {
            var el = element[0];
            scope.$watch(function() {
                scope[attrs.uiHasSpace] = el.clientHeight + el.offsetTop <= $window.innerHeight;
            });
        }
    }
}]);

kahuna.directive('uiNearBottom', ['$window', function($window) {
    return {
        restrict: 'A',
        scope: {
            nearBottom: '&uiNearBottom'
        },
        link: function(scope, element, attrs) {
            var scrolling = false;

            angular.element($window).bind('scroll', function(e) {
                // TODO: debounce
                var el = element[0];

                var offset = 200;
                var nowAt = this.innerHeight + this.scrollY;
                var end = el.scrollHeight + el.offsetTop - offset;

                if (!scrolling && nowAt >= end) {
                    scrolling = true;
                    scope.nearBottom().finally(function() {
                        scrolling = false;
                    });
                }
            });
        }
    };
}]);

kahuna.directive('uiDragData', function() {
    return {
        restrict: 'A',
        link: function(scope, element, attrs) {
            element.bind('dragstart', function(jqueryEvent) {
                // Unwrap jQuery event wrapper to access dataTransfer
                var e = jqueryEvent.originalEvent;

                // No obvious way to receive an object through an
                // attribute without making this directive an
                // isolate scope...
                var dataMap = JSON.parse(attrs.uiDragData);
                Object.keys(dataMap).forEach(function(mimeType) {
                    e.dataTransfer.setData(mimeType, dataMap[mimeType]);
                });
            });
        }
    };
});

kahuna.directive('uiDragImage', function() {
    return {
        restrict: 'A',
        link: function(scope, element, attrs) {
            element.bind('dragstart', function(jqueryEvent) {
                // Unwrap jQuery event wrapper to access dataTransfer
                var e = jqueryEvent.originalEvent;
                var img = document.createElement('img');
                img.src = attrs.uiDragImage;
                e.dataTransfer.setDragImage(img, -10, -10);
            });
        }
    };
});

kahuna.directive('uiTitle', function($rootScope) {
    return {
        restrict: 'A',
        link: function(scope, element, attrs) {
            $rootScope.$on('$stateChangeStart',
              function(event, toState, toParams, fromState, fromParams) {
                  var title = (toState.data && toState.data.title ? toState.data.title(toParams) : toState.name)
                       + ' | ' + attrs.uiTitleSuffix;

                  element.text(title);
            });
        }
    };
});

/**
 * omitting uiLocalStoreVal will remove the item from localStorage
 * we force localstore attr to be and object
 * TODO: Support deep objects i.e
 * { "search":
 *   { "lastSeen":
 *     { "dogs": "1849-09-26T00:00:00Z" }}}`
 *
 * TODO: Think about what to do if a value
 *       exists for a key that isn't JSON
 *
 * TODO: Make a service for data retrieval?
 */
kahuna.directive('uiLocalstore', function() {
    return {
        restrict: 'A',
        scope: {
            key: '@uiLocalstore',
            value: '&uiLocalstoreVal'
        },
        link: function(scope, element, attrs) {
            element.bind('click', function() {
                var k = scope.key;
                var v = angular.extend({},
                    JSON.parse(localStorage.getItem(k) || '{}'),
                    scope.value()
                );

                if (v) {
                    localStorage.setItem(k, JSON.stringify(v));
                } else {
                    localStorage.removeItem(k);
                }
                scope.$apply();
            });
        }
    };
});

/**
 * this is for when you have dynamic content that makes the window scroll
 * Chrome remembers your last scroll location, so when scrolling starts
 * you get a massive jump on first scroll, good for static content,
 * not for dynamic. This is a craphack.
 *
 * http://stackoverflow.com/questions/18617367/disable-browers-auto-scroll-after-a-page-refresh
 */
kahuna.directive('uiForgetWindowScroll',
                 ['$window', '$timeout',
                  function($window, $timeout) {
    return {
        restric: 'A',
        link: function(scope, element, attrs) {
            scope[attrs.uiForgetWindowScroll].finally(function() {
                // FIXME: even if this is a hack, using timeout as the DOM
                // hasn't loaded is balony.
                $timeout(function() {
                    $window.scrollTo(0, 1);
                    $window.scrollTo(0, 0);
                }, 200);
            });
        }
    };
}]);

angular.bootstrap(document, ['kahuna']);<|MERGE_RESOLUTION|>--- conflicted
+++ resolved
@@ -183,11 +183,8 @@
             });
         }
     }
-<<<<<<< HEAD
-=======
 
     $scope.whenNearBottom = addImages;
->>>>>>> 607a33dd
 }]);
 
 kahuna.controller('ImageCtrl',
