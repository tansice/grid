--- conflicted
+++ resolved
@@ -1,13 +1,7 @@
 <div class="fill-height flex-container" ng:class="{ 'flex-container--rtl': ctrl.position == 'right' }">
     <button class="inner-clickable clickable" type="button"
-<<<<<<< HEAD
             ng:if="!ctrl.hidden" ng:click="ctrl.hidePanel()">
         <gr-icon-label gr-icon="{{ctrl.icon}}">Hide {{ctrl.name}} panel</gr-icon-label>
-=======
-            ng:if="!ctrl.hidden" ng:click="ctrl.hidePanel()"
-            ng:class="{'bg-light': !ctrl.hidden}">
-        <gr-icon-label gr-icon="chrome_reader_mode">Hide {{ctrl.name}} panel</gr-icon-label>
->>>>>>> 4903f41d
     </button>
 
     <button class="inner-clickable clickable" type="button"
