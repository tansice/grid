<<<<<<< HEAD
<a class="image-info__crop-item image-info__crop-item__button"
            ng:if="ctrl.canBeCropped"
            ui:sref="crop({imageId: ctrl.image.data.id})">
    <gr-icon-label gr-icon="crop">Crop image</gr-icon-label>
</a>

<span ng:if="! ctrl.canBeCropped" class="image-info__crop-item">
=======
<a ng:if="ctrl.canBeCropped"
	class="crop-item crop-item__button" 
	ui:sref="crop({imageId: ctrl.image.data.id})">
    <gr-icon-label gr-icon="crop">Crop image</gr-icon-label>
</a>

<span ng:if="! ctrl.canBeCropped"
	class="crop-item">
>>>>>>> afcc311e
	<gr-icon-label gr-icon="crop">Cannot crop</gr-icon-label>
</span><|MERGE_RESOLUTION|>--- conflicted
+++ resolved
@@ -1,12 +1,3 @@
-<<<<<<< HEAD
-<a class="image-info__crop-item image-info__crop-item__button"
-            ng:if="ctrl.canBeCropped"
-            ui:sref="crop({imageId: ctrl.image.data.id})">
-    <gr-icon-label gr-icon="crop">Crop image</gr-icon-label>
-</a>
-
-<span ng:if="! ctrl.canBeCropped" class="image-info__crop-item">
-=======
 <a ng:if="ctrl.canBeCropped"
 	class="crop-item crop-item__button" 
 	ui:sref="crop({imageId: ctrl.image.data.id})">
@@ -15,6 +6,5 @@
 
 <span ng:if="! ctrl.canBeCropped"
 	class="crop-item">
->>>>>>> afcc311e
 	<gr-icon-label gr-icon="crop">Cannot crop</gr-icon-label>
 </span>