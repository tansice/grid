import angular from 'angular';

import template from './gr-image-metadata.html!text';

import '../../image/service';
import '../../edits/service';
import '../../analytics/track';
import '../../util/collections';


export const module = angular.module('gr.imageMetadata', [
    'gr.image.service',
    'kahuna.edits.service',
    'analytics.track',
    'util.collections'
]);

module.controller('grImageMetadataCtrl', [
    '$rootScope',
    '$scope',
    '$window',
    'imageService',
    'editsService',
    'mediaApi',
    'editsApi',
    'collections',
    'track',
    'collectionsEnabled',

    function ($rootScope,
              $scope,
              $window,
              imageService,
              editsService,
              mediaApi,
              editsApi,
              collections,
<<<<<<< HEAD
              track) {
=======
              track,
              collectionsEnabled) {
>>>>>>> 2909c92b

        let ctrl = this;

        ctrl.showUsageRights = false;
        ctrl.usageRights = imageService(ctrl.image).usageRights;

        // TODO: Remove this once we're happy with the collections panel
        ctrl.showCollections = collectionsEnabled;

        // Alias for convenience in view
        ctrl.metadata = ctrl.image.data.metadata;
        ctrl.identifiers = ctrl.image.data.identifiers;

        ctrl.isUsefulMetadata = isUsefulMetadata;

        ctrl.hasLocationInformation = ctrl.metadata.subLocation ||
            ctrl.metadata.city ||
            ctrl.metadata.state ||
            ctrl.metadata.country;

        // Map of metadata location field to query filter name
        ctrl.locationFieldMap = {
            'subLocation': 'location',
            'city': 'city',
            'state': 'state',
            'country': 'country'
        };

        const ignoredMetadata = [
            'title', 'description', 'copyright', 'keywords', 'byline',
            'credit', 'subLocation', 'city', 'state', 'country',
            'dateTaken', 'specialInstructions'
        ];

        ctrl.metadataSearch = (field, q) => {
            return mediaApi.metadataSearch(field,  { q }).then(resource => {
                return resource.data.map(d => d.key);
            });
        };

        ctrl.credits = function(searchText) {
            return ctrl.metadataSearch('credit', searchText);
        };

        ctrl.setUsageCategory = (cats, categoryCode) => {
            const usageCategory = cats.find(cat => cat.value === categoryCode);

            ctrl.usageCategory = usageCategory ? usageCategory.name : categoryCode;
        };

        editsApi.getUsageRightsCategories().then((cats) => {
            ctrl.usageCategories = cats;
            ctrl.setUsageCategory(cats, ctrl.usageRights.data.category);
        });

        updateAbilities(ctrl.image);

        function isUsefulMetadata(metadataKey) {
            return ignoredMetadata.indexOf(metadataKey) === -1;
        }

        function updateAbilities(image) {
            editsService.canUserEdit(image).then(editable => {
                ctrl.userCanEdit = editable;
            });
        }

        const freeUpdateListener = $rootScope.$on('image-updated', (e, updatedImage) => {
            ctrl.image = updatedImage;
            ctrl.usageRights = imageService(ctrl.image).usageRights;
            ctrl.metadata = updatedImage.data.metadata;
            ctrl.setUsageCategory(ctrl.usageCategories, ctrl.usageRights.data.category);
        });

        ctrl.updateMetadataField = function (field, value) {
            return editsService.updateMetadataField(ctrl.image, field, value)
                .then((updatedImage) => {
                    if (updatedImage) {
                        ctrl.image = updatedImage;
                        updateAbilities(updatedImage);
                        track.success('Metadata edit', { field: field });
                    }
                })
                .catch(() => {
                    track.failure('Metadata edit', { field: field });

                    /*
                     Save failed.

                     Per the angular-xeditable docs, returning a string indicates an error and will
                     not update the local model, nor will the form close (so the edit is not lost).
                     Instead, a message is shown and the field keeps focus for user to edit again.

                     http://vitalets.github.io/angular-xeditable/#onbeforesave
                     */
                    return 'failed to save (press esc to cancel)';
                });
        };

<<<<<<< HEAD
        ctrl.removeImageFromCollection = function (collection) {
            ctrl.removingCollection = collection;
            collections.removeImageFromCollection(collection, ctrl.image)
            .then(() => ctrl.removingCollection = false);
=======
        ctrl.removeImageFromCollection = (collection) => {
            ctrl.removingCollection = collection;
            collections.removeImageFromCollection(collection, ctrl.image)
                .then(() => ctrl.removingCollection = false);
>>>>>>> 2909c92b
        };

        $scope.$on('$destroy', function() {
            freeUpdateListener();
        });
    }
]);

module.directive('grImageMetadata', [function () {
    return {
        restrict: 'E',
        template: template,
        transclude: true,
        scope: {
            image: '=grImage'
        },
        controller: 'grImageMetadataCtrl',
        controllerAs: 'ctrl',
        bindToController: true
    };
}]);<|MERGE_RESOLUTION|>--- conflicted
+++ resolved
@@ -35,12 +35,8 @@
               mediaApi,
               editsApi,
               collections,
-<<<<<<< HEAD
-              track) {
-=======
               track,
               collectionsEnabled) {
->>>>>>> 2909c92b
 
         let ctrl = this;
 
@@ -140,17 +136,10 @@
                 });
         };
 
-<<<<<<< HEAD
-        ctrl.removeImageFromCollection = function (collection) {
-            ctrl.removingCollection = collection;
-            collections.removeImageFromCollection(collection, ctrl.image)
-            .then(() => ctrl.removingCollection = false);
-=======
         ctrl.removeImageFromCollection = (collection) => {
             ctrl.removingCollection = collection;
             collections.removeImageFromCollection(collection, ctrl.image)
                 .then(() => ctrl.removingCollection = false);
->>>>>>> 2909c92b
         };
 
         $scope.$on('$destroy', function() {
