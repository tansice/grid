--- conflicted
+++ resolved
@@ -119,13 +119,10 @@
 
     inject$($scope, hasImagesSelected$, ctrl, 'hasImagesSelected');
 
-<<<<<<< HEAD
     $scope.$watch('ctrl.showChildren', onValChange(show => {
         collectionsTreeState.setState(pathId, show);
     }));
 
-=======
->>>>>>> 23e7dbb9
     ctrl.isSelected = ctrl.selectedCollections.some(col => {
         return angular.equals(col, ctrl.node.data.fullPath);
     });
