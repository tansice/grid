--- conflicted
+++ resolved
@@ -1,10 +1,6 @@
 <div ng:init="node = ctrl.node">
     <div class="node__info flex-container"
-<<<<<<< HEAD
-=======
          ng:class="{'node__info--selected' : ctrl.isSelected}"
-         ng:init="showChildren = true"
->>>>>>> f7e970ea
          gr:drop-into-collection="node.data.content.path">
         <div class="node__marker"></div>
 
