--- conflicted
+++ resolved
@@ -35,11 +35,7 @@
     "rx-dom": "npm:rx-dom@6.0.0",
     "text": "github:systemjs/plugin-text@0.0.2",
     "theseus": "npm:theseus@0.5.2",
-<<<<<<< HEAD
-    "theseus-angular": "npm:theseus-angular@0.3.0",
-=======
     "theseus-angular": "npm:theseus-angular@0.3.1",
->>>>>>> f27bbe3b
     "traceur": "github:jmcriffey/bower-traceur@0.0.92",
     "traceur-runtime": "github:jmcriffey/bower-traceur-runtime@0.0.92",
     "ua-parser-js": "npm:ua-parser-js@0.7.3",
