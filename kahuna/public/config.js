--- conflicted
+++ resolved
@@ -1,10 +1,7 @@
 System.config({
-<<<<<<< HEAD
-=======
   "baseURL": "/assets",
   "defaultJSExtensions": true,
   "transpiler": "traceur",
->>>>>>> a17b14da
   "paths": {
     "app/*": "lib/*.js",
     "github:*": "jspm_packages/github/*",
@@ -225,4 +222,4 @@
       "process": "github:jspm/nodelibs-process@0.1.1"
     }
   }
-});
+});