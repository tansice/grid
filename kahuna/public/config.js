System.config({
  "paths": {
    "*": "*.js",
    "github:*": "jspm_packages/github/*.js",
    "npm:*": "jspm_packages/npm/*.js",
    "app/*": "lib/*.js"
  }
});

System.config({
  "map": {
    "angular": "github:angular/bower-angular@1.3.5",
    "angular-ui-router": "github:angular-ui/ui-router@0.2.13",
    "css": "github:systemjs/plugin-css@0.1.0",
    "github:tapmodo/Jcrop": "github:tapmodo/Jcrop@0.9.12",
    "jcrop": "github:tapmodo/Jcrop@0.9.12",
    "jquery": "github:components/jquery@2.1.1",
    "mixpanel-js": "github:mixpanel/mixpanel-js@2.3.2",
<<<<<<< HEAD
    "pandular": "npm:pandular@0.1.2",
=======
    "raven-js": "github:getsentry/raven-js@1.1.16",
>>>>>>> 1de0eeb7
    "text": "github:systemjs/plugin-text@0.0.2",
    "theseus": "github:argo-rest/theseus@0.1.1",
    "ua-parser-js": "npm:ua-parser-js@0.7.3",
    "github:angular-ui/ui-router@0.2.13": {
      "angular": "github:angular/bower-angular@1.3.5"
    },
    "github:argo-rest/theseus@0.1.1": {
      "jquery": "github:components/jquery@2.1.1",
      "reqwest": "github:ded/reqwest@1.1.5",
      "uri-templates": "npm:uri-templates@0.1.5"
    },
    "github:argo-rest/theseus@master": {
      "jquery": "github:components/jquery@2.1.1",
      "reqwest": "github:ded/reqwest@1.1.5",
      "uri-templates": "npm:uri-templates@0.1.5"
    },
    "github:jspm/nodelibs-path@0.1.0": {
      "path-browserify": "npm:path-browserify@0.0.0"
    },
    "github:jspm/nodelibs-process@0.1.0": {
      "process": "npm:process@0.10.0"
    },
    "github:jspm/nodelibs-util@0.1.0": {
      "util": "npm:util@0.10.3"
    },
    "npm:inherits@2.0.1": {
      "util": "github:jspm/nodelibs-util@0.1.0"
    },
    "npm:pandular@0.1.2": {
      "angular": "github:angular/bower-angular@1.3.5",
      "panda-session": "npm:panda-session@0.1.2"
    },
    "npm:path-browserify@0.0.0": {
      "process": "github:jspm/nodelibs-process@0.1.0"
    },
    "npm:ua-parser-js@0.7.3": {
      "systemjs-json": "github:systemjs/plugin-json@0.1.0"
    },
    "npm:uri-templates@0.1.5": {
      "path": "github:jspm/nodelibs-path@0.1.0",
      "systemjs-json": "github:systemjs/plugin-json@0.1.0",
      "util": "github:jspm/nodelibs-util@0.1.0"
    },
    "npm:util@0.10.3": {
      "inherits": "npm:inherits@2.0.1",
      "process": "github:jspm/nodelibs-process@0.1.0"
    }
  }
});
<|MERGE_RESOLUTION|>--- conflicted
+++ resolved
@@ -1,9 +1,9 @@
 System.config({
   "paths": {
     "*": "*.js",
+    "app/*": "lib/*.js",
     "github:*": "jspm_packages/github/*.js",
-    "npm:*": "jspm_packages/npm/*.js",
-    "app/*": "lib/*.js"
+    "npm:*": "jspm_packages/npm/*.js"
   }
 });
 
@@ -16,11 +16,8 @@
     "jcrop": "github:tapmodo/Jcrop@0.9.12",
     "jquery": "github:components/jquery@2.1.1",
     "mixpanel-js": "github:mixpanel/mixpanel-js@2.3.2",
-<<<<<<< HEAD
     "pandular": "npm:pandular@0.1.2",
-=======
     "raven-js": "github:getsentry/raven-js@1.1.16",
->>>>>>> 1de0eeb7
     "text": "github:systemjs/plugin-text@0.0.2",
     "theseus": "github:argo-rest/theseus@0.1.1",
     "ua-parser-js": "npm:ua-parser-js@0.7.3",
@@ -28,11 +25,6 @@
       "angular": "github:angular/bower-angular@1.3.5"
     },
     "github:argo-rest/theseus@0.1.1": {
-      "jquery": "github:components/jquery@2.1.1",
-      "reqwest": "github:ded/reqwest@1.1.5",
-      "uri-templates": "npm:uri-templates@0.1.5"
-    },
-    "github:argo-rest/theseus@master": {
       "jquery": "github:components/jquery@2.1.1",
       "reqwest": "github:ded/reqwest@1.1.5",
       "uri-templates": "npm:uri-templates@0.1.5"
@@ -51,7 +43,7 @@
     },
     "npm:pandular@0.1.2": {
       "angular": "github:angular/bower-angular@1.3.5",
-      "panda-session": "npm:panda-session@0.1.2"
+      "panda-session": "npm:panda-session@0.1.3"
     },
     "npm:path-browserify@0.0.0": {
       "process": "github:jspm/nodelibs-process@0.1.0"
