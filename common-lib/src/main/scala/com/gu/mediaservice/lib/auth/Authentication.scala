package com.gu.mediaservice.lib.auth

import scala.concurrent.Future

import play.api.mvc._
import play.api.libs.json.Json
<<<<<<< HEAD
import play.api.libs.concurrent.Execution.Implicits._
import play.api.mvc.SimpleResult
import play.api.mvc.Security.AuthenticatedRequest

import com.gu.mediaservice.syntax._
import com.amazonaws.auth.AWSCredentials
import com.gu.mediaservice.lib.aws.S3
import org.apache.commons.io.IOUtils
import com.amazonaws.AmazonServiceException
=======
import com.gu.mediaservice.syntax._
>>>>>>> d1012795

object Authenticated {
  def apply(keyStore: KeyStore)(onUnauthorized: RequestHeader => SimpleResult): AuthenticatedBuilder[Principal] =
    new AuthenticatedBuilder(Principal.fromRequest(keyStore), onUnauthorized)
}

sealed trait Principal {
  def name: String
}

case class User(openid: String, email: String, firstName: String, lastName: String) extends Principal {
  def name: String = s"$firstName $lastName"
  def emailDomain = email.split("@").last
}

object User {
  val KEY = "identity"
  implicit val formats = Json.format[User]
  def readJson(json: String): Option[User] = Json.fromJson[User](Json.parse(json)).asOpt
  def writeJson(id: User) = Json.stringify(Json.toJson(id))

  import scalaz.syntax.std.boolean._

  /** Assumes that all traffic not from the ELB (i.e. without the X-Forwarded-Proto header) is trusted */
  def fromRequest(request: RequestHeader): Option[User] =
    request.forwardedProtocol.forall(_ == "https")
      .option(request.session.get(KEY).flatMap(User.readJson))
      .flatten
}

case class ServicePeer(name: String) extends Principal

object ServicePeer {

  val headerKey = "X-Gu-Media-Key"

  def fromRequest(keyStore: KeyStore, request: RequestHeader): Future[Option[ServicePeer]] =
    request.headers.get(headerKey) match {
      case Some(key) => keyStore.getIdentity(key).map(_.map(ServicePeer(_)))
      case None => Future.successful(None)
    }

}

object Principal {

<<<<<<< HEAD
  def fromRequest(keyStore: KeyStore)(request: RequestHeader): Future[Option[Principal]] =
    User.fromRequest(request) match {
      case u @ Some(_) => Future.successful(u)
      case None        => ServicePeer.fromRequest(keyStore, request)
    }
}

class KeyStore(bucket: String, credentials: AWSCredentials) {

  val s3 = new S3(credentials)

  def getIdentity(key: String): Future[Option[String]] =
    Future {
      for (content <- Option(s3.client.getObject(bucket, key))) yield {
        val stream = content.getObjectContent
        try IOUtils.toString(stream, "utf-8")
        finally stream.close()
      }
    }.recover {
      case e: AmazonServiceException if e.getErrorCode == "NoSuchKey" => None
=======
  /** As a workaround until services have API keys, assumes that any
    * non-HTTPS or non-load-balanced traffic is from internal trusted clients.
    */
  def fromRequest(request: RequestHeader): Option[Principal] =
    request.forwardedProtocol match {
      case Some("https") | None => User.fromRequest(request)
      case Some("http")         => Some(ServicePeer("Trusted internal service"))
      case Some(_)              => None
>>>>>>> d1012795
    }
}

/** A variant of Play's AuthenticatedBuilder which permits the user info to be retrieved in a Future,
  * rather than immediately (/blocking)
  */
class AuthenticatedBuilder[U](userinfo: RequestHeader => Future[Option[U]],
                              onUnauthorized: RequestHeader => SimpleResult)
  extends ActionBuilder[({ type R[A] = AuthenticatedRequest[A, U] })#R] {

  def invokeBlock[A](request: Request[A], block: AuthenticatedRequest[A, U] => Future[SimpleResult]) =
    authenticate(request, block)

  def authenticate[A](request: Request[A], block: AuthenticatedRequest[A, U] => Future[SimpleResult]) =
    userinfo(request).flatMap { maybeUser =>
      maybeUser
        .map(user => block(new AuthenticatedRequest(user, request)))
        .getOrElse(Future.successful(onUnauthorized(request)))
  }

}<|MERGE_RESOLUTION|>--- conflicted
+++ resolved
@@ -4,19 +4,15 @@
 
 import play.api.mvc._
 import play.api.libs.json.Json
-<<<<<<< HEAD
 import play.api.libs.concurrent.Execution.Implicits._
 import play.api.mvc.SimpleResult
 import play.api.mvc.Security.AuthenticatedRequest
 
-import com.gu.mediaservice.syntax._
 import com.amazonaws.auth.AWSCredentials
 import com.gu.mediaservice.lib.aws.S3
 import org.apache.commons.io.IOUtils
 import com.amazonaws.AmazonServiceException
-=======
 import com.gu.mediaservice.syntax._
->>>>>>> d1012795
 
 object Authenticated {
   def apply(keyStore: KeyStore)(onUnauthorized: RequestHeader => SimpleResult): AuthenticatedBuilder[Principal] =
@@ -63,7 +59,6 @@
 
 object Principal {
 
-<<<<<<< HEAD
   def fromRequest(keyStore: KeyStore)(request: RequestHeader): Future[Option[Principal]] =
     User.fromRequest(request) match {
       case u @ Some(_) => Future.successful(u)
@@ -84,16 +79,6 @@
       }
     }.recover {
       case e: AmazonServiceException if e.getErrorCode == "NoSuchKey" => None
-=======
-  /** As a workaround until services have API keys, assumes that any
-    * non-HTTPS or non-load-balanced traffic is from internal trusted clients.
-    */
-  def fromRequest(request: RequestHeader): Option[Principal] =
-    request.forwardedProtocol match {
-      case Some("https") | None => User.fromRequest(request)
-      case Some("http")         => Some(ServicePeer("Trusted internal service"))
-      case Some(_)              => None
->>>>>>> d1012795
     }
 }
 
