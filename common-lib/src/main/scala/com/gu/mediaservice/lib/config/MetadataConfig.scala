package com.gu.mediaservice.lib.config

object MetadataConfig {
  object StaffPhotographers {
    val store = Map(
      "Christopher Thomond" -> "The Guardian",
      "Sean Smith"          -> "The Guardian",
      "David Levene"        -> "The Guardian",
      "David Sillitoe"      -> "The Guardian",
      "Eamonn Mccabe"       -> "The Guardian",
      "Felicity Cloake"     -> "The Guardian",
      "Frank Baron"         -> "The Guardian",
      "Graeme Robertson"    -> "The Guardian",
      "Graham Turner"       -> "The Guardian",
      "Linda Nylind"        -> "The Guardian",
      "Martin Argles"       -> "The Guardian",
      "Martin Godwin"       -> "The Guardian",
      "Mike Bowers"         -> "The Guardian",
      "Murdo Macleod"       -> "The Guardian",
      "Sarah Lee"           -> "The Guardian",
      "Tom Jenkins"         -> "The Guardian",
      "Tristram Kenton"     -> "The Guardian",
      "Andy Hall"           -> "The Observer",
      "Antonio Olmos"       -> "The Observer",
      "Catherine Shaw"      -> "The Observer",
      "Gary Calton"         -> "The Observer",
      "Karen Robinson"      -> "The Observer",
      "Katherine Anne Rose" -> "The Observer",
      "Richard Saker"       -> "The Observer",
      "Sophia Evans"        -> "The Observer",
      "Suki Dhanda"         -> "The Observer"
    )

<<<<<<< HEAD
    val creditBylineMap = store.groupBy(_._2).map(o => o._1 -> o._2.keys.toList)
    val list = store.keys.toList

    def getOrganisation(name: String): Option[String] = store.get(name)
=======
    val creditBylineMap = store
      .groupBy(_ match { case (photographer, publication) => publication })
      .map(_ match { case (publication, photographers) => publication -> photographers.keys.toList })

    val list = store.keys.toList

    def getPublication(name: String): Option[String] = store.get(name)
>>>>>>> 1baf43cf
  }
}<|MERGE_RESOLUTION|>--- conflicted
+++ resolved
@@ -31,12 +31,6 @@
       "Suki Dhanda"         -> "The Observer"
     )
 
-<<<<<<< HEAD
-    val creditBylineMap = store.groupBy(_._2).map(o => o._1 -> o._2.keys.toList)
-    val list = store.keys.toList
-
-    def getOrganisation(name: String): Option[String] = store.get(name)
-=======
     val creditBylineMap = store
       .groupBy(_ match { case (photographer, publication) => publication })
       .map(_ match { case (publication, photographers) => publication -> photographers.keys.toList })
@@ -44,6 +38,5 @@
     val list = store.keys.toList
 
     def getPublication(name: String): Option[String] = store.get(name)
->>>>>>> 1baf43cf
   }
 }