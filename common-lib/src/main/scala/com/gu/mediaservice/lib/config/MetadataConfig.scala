--- conflicted
+++ resolved
@@ -31,14 +31,11 @@
       "Suki Dhanda"         -> "The Observer"
     )
 
-<<<<<<< HEAD
-    val creditBylineMap: Map[String, List[String]] = store.groupBy(_._2).map(o => o._1 -> o._2.keys.toList)
-=======
-    val creditBylineMap = store
+
+    val creditBylineMap: Map[String, List[String]] = store
       .groupBy(_ match { case (photographer, publication) => publication })
       .map(_ match { case (publication, photographers) => publication -> photographers.keys.toList })
 
->>>>>>> cfd7f051
     val list = store.keys.toList
 
     def getPublication(name: String): Option[String] = store.get(name)
