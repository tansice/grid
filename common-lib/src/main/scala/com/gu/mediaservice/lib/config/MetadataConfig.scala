--- conflicted
+++ resolved
@@ -31,16 +31,9 @@
       "Suki Dhanda"         -> "The Observer"
     )
 
-<<<<<<< HEAD
-    val creditBylineMap = store
-      .groupBy(_ match { case (photographer, publication) => publication })
-      .map(_ match { case (publication, photographers) => publication -> photographers.keys.toList })
-=======
-
     val creditBylineMap: Map[String, List[String]] = store
       .groupBy{ case (photographer, publication) => publication }
       .map{ case (publication, photographers) => publication -> photographers.keys.toList }
->>>>>>> 7ca41ba7
 
     val list = store.keys.toList
 
