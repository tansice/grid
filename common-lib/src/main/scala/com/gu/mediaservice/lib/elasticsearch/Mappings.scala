--- conflicted
+++ resolved
@@ -49,8 +49,7 @@
       "mimeType" -> nonAnalyzedString,
       "dimensions" -> dimensionsMapping
     )
-
-<<<<<<< HEAD
+  
   val metadataMapping = nonDynamicObj(
     "dateTaken" -> dateFormat,
     "description" -> snowballAnalysedString,
@@ -58,6 +57,7 @@
     "bylineTitle" -> standardAnalysedString,
     "title" -> snowballAnalysedString,
     "credit" -> nonAnalyzedString,
+    "creditUri" -> nonAnalyzedString,
     "copyright" -> standardAnalysedString,
     "copyrightNotice" -> standardAnalysedString,
     "suppliersReference" -> standardAnalysedString,
@@ -68,28 +68,6 @@
     "city" -> standardAnalysedString,
     "state" -> standardAnalysedString,
     "country" -> standardAnalysedString
-=======
-  val metadataMapping = Json.obj(
-    "properties" -> Json.obj(
-      "dateTaken" -> dateFormat,
-      "description" -> snowballAnalysedString,
-      "byline" -> standardAnalysedString,
-      "bylineTitle" -> standardAnalysedString,
-      "title" -> snowballAnalysedString,
-      "credit" -> nonAnalyzedString,
-      "creditUri" -> nonAnalyzedString,
-      "copyright" -> standardAnalysedString,
-      "copyrightNotice" -> standardAnalysedString,
-      "suppliersReference" -> standardAnalysedString,
-      "source" -> nonAnalyzedString,
-      "specialInstructions" -> nonAnalyzedString,
-      "keywords" -> nonAnalysedList("keyword"),
-      "subLocation" -> standardAnalysedString,
-      "city" -> standardAnalysedString,
-      "state" -> standardAnalysedString,
-      "country" -> standardAnalysedString
-    )
->>>>>>> c698e4ed
   )
 
 
