--- conflicted
+++ resolved
@@ -75,13 +75,9 @@
   // keeping them separate for now until used as such
   val imageUsageRightsMapping = nonDynamicObj(
     "category" -> nonAnalyzedString,
-    "restrictions" -> standardAnalysedString,
     "supplier" -> nonAnalyzedString,
     "suppliersCollection" -> nonAnalyzedString,
-<<<<<<< HEAD
     "restrictions" -> standardAnalysedString,
-=======
->>>>>>> fbaed8e5
     "photographer" -> standardAnalysedString,
     "publication" -> nonAnalyzedString
   )
@@ -91,15 +87,9 @@
   val userMetadataUsageRightsMapping = nonDynamicObj(
     "cost" -> nonAnalyzedString,
     "category" -> nonAnalyzedString,
-<<<<<<< HEAD
     "supplier" -> nonAnalyzedString,
     "suppliersCollection" -> nonAnalyzedString,
     "restrictions" -> standardAnalysedString,
-=======
-    "restrictions" -> standardAnalysedString,
-    "supplier" -> nonAnalyzedString,
-    "suppliersCollection" -> nonAnalyzedString,
->>>>>>> fbaed8e5
     "photographer" -> standardAnalysedString,
     "publication" -> nonAnalyzedString
   )
