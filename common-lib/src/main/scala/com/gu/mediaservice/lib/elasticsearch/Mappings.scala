// TODO: Throw errors on invalid query parameters
package com.gu.mediaservice.lib.elasticsearch

import play.api.libs.json.Json.JsValueWrapper
import play.api.libs.json.{JsObject, Json}


object Mappings {

  val nonAnalyzedString = Json.obj("type" -> "string", "index" -> "not_analyzed")
  val nonIndexedString  = Json.obj("type" -> "string", "index" -> "no")

  val sStemmerAnalysedString = Json.obj("type" -> "string", "analyzer" -> IndexSettings.enslishSStemmerAnalyzerName)
  val hierarchyAnalysedString = Json.obj("type" -> "string", "analyzer" -> IndexSettings.hierarchyAnalyserName)
  val standardAnalysedString = Json.obj("type" -> "string", "analyzer" -> "standard")

  val simpleSuggester = Json.obj(
    "type" -> "completion",
    "index_analyzer" -> "simple",
    "search_analyzer" -> "simple"
  )

  val integer = Json.obj("type" -> "integer")
  val boolean = Json.obj("type" -> "boolean")
  val dateFormat = Json.obj("type" -> "date")

  val dynamicObj = Json.obj("type" -> "object", "dynamic" -> true)

  def nonDynamicObj(obj: (String, JsValueWrapper)*) = Json.obj("type" -> "object", "dynamic" -> "strict", "properties" -> Json.obj(obj:_*))

  def nonAnalysedList(indexName: String) = Json.obj("type" -> "string", "index" -> "not_analyzed", "index_name" -> indexName)

  def withIndexName(indexName: String,  obj: JsObject) = Json.obj("index_Name" -> indexName) ++ obj

  val identifiersMapping =
    nonDynamicObj(
      // TODO: extract these to a configuration setting
      "picdarUrn" -> standardAnalysedString
    )

  val dimensionsMapping =
    nonDynamicObj(
      "width" -> integer,
      "height" -> integer
    )

  val assetMapping =
    nonDynamicObj(
      "file" -> nonIndexedString,
      "secureUrl" -> nonIndexedString,
      "size" -> integer,
      "mimeType" -> nonAnalyzedString,
      "dimensions" -> dimensionsMapping
    )

  val metadataMapping = nonDynamicObj(
    "dateTaken" -> dateFormat,
    "description" -> sStemmerAnalysedString,
    "byline" -> standardAnalysedString,
    "bylineTitle" -> standardAnalysedString,
    "title" -> sStemmerAnalysedString,
    "credit" -> nonAnalyzedString,
    "creditUri" -> nonAnalyzedString,
    "copyright" -> standardAnalysedString,
    "copyrightNotice" -> standardAnalysedString,
    "suppliersReference" -> standardAnalysedString,
    "source" -> nonAnalyzedString,
    "specialInstructions" -> nonAnalyzedString,
    "keywords" -> nonAnalysedList("keyword"),
    "subLocation" -> standardAnalysedString,
    "city" -> standardAnalysedString,
    "state" -> standardAnalysedString,
    "country" -> standardAnalysedString
  )

  val usageRightsMapping = nonDynamicObj(
    "category" -> nonAnalyzedString,
    "restrictions" -> standardAnalysedString,
    "supplier" -> nonAnalyzedString,
    "suppliersCollection" -> nonAnalyzedString,
    "photographer" -> standardAnalysedString,
    "publication" -> nonAnalyzedString,
    "creator" -> nonAnalyzedString,
    "licence" -> nonAnalyzedString,
    "source" -> nonAnalyzedString,
    "contentLink" -> nonAnalyzedString,
    "suppliers" -> standardAnalysedString
  )

  val exportsMapping =
    nonDynamicObj(
      "id" -> nonAnalyzedString,
      "type" -> nonAnalyzedString,
      "author" -> nonAnalyzedString,
      "date" -> dateFormat,
      "specification" -> dynamicObj,
      "master" -> assetMapping,
      "assets" -> assetMapping
    )

  val actionDataMapping = nonDynamicObj(
    "author" -> nonAnalyzedString,
    "date" -> dateFormat
  )

  val collectionMapping = withIndexName("collection", nonDynamicObj(
    "path" -> nonAnalysedList("collectionPath"),
    "pathId" -> nonAnalyzedString,
    "pathHierarchy" -> hierarchyAnalysedString,
    "actionData" -> actionDataMapping
  ))

  val userMetadataMapping =
    nonDynamicObj(
      "archived"    -> boolean,
      "labels"      -> nonAnalysedList("label"),
      "metadata"    -> metadataMapping,
      "usageRights" -> usageRightsMapping
    )

  val uploadInfoMapping =
    nonDynamicObj(
      "filename" -> nonAnalyzedString
    )

  val usageReference =
    nonDynamicObj(
      "referenceType" -> nonAnalyzedString,
      "uri"  -> nonAnalyzedString,
      "name" -> sStemmerAnalysedString
    )

  val usagesMapping =
    nonDynamicObj(
      "title"        -> sStemmerAnalysedString,
      "references"   -> usageReference,
      "usageType"    -> nonAnalyzedString,
      "mediaType"    -> nonAnalyzedString,
      "status"       -> nonAnalyzedString,
      "dateAdded"    -> dateFormat,
      "lastModified" -> dateFormat
    )

  val imageMapping: String =
    Json.stringify(Json.obj(
      "image" -> Json.obj(
        "dynamic" -> "strict",
        "properties" -> Json.obj(
          "id" -> nonAnalyzedString,
          "metadata" -> metadataMapping,
          "originalMetadata" -> metadataMapping,
          "usageRights" -> usageRightsMapping,
          "originalUsageRights" -> usageRightsMapping,
          "source" -> assetMapping,
          "thumbnail" -> assetMapping,
          "userMetadata" -> userMetadataMapping,
          "fileMetadata" -> dynamicObj,
          "exports" -> exportsMapping,
          "uploadTime" -> dateFormat,
          "uploadedBy" -> nonAnalyzedString,
          "lastModified" -> dateFormat,
          "identifiers" -> dynamicObj,
<<<<<<< HEAD
          "uploadInfo" -> uploadInfo,
          "collections" -> collectionMapping,
          "suggestMetadataCredit" -> simpleSuggester,
          "usages" -> usagesMapping
=======
          "uploadInfo" -> uploadInfoMapping,
          "suggestMetadataCredit" -> simpleSuggester
>>>>>>> fc8710b1
        ),
        "dynamic_templates" -> Json.arr(Json.obj(
          "stored_json_object_template" -> Json.obj(
            "path_match" -> "fileMetadata.*",
            "mapping" -> Json.obj(
              "dynamic" -> true, // annoyingly we need this here too
              "store" -> "yes",
              "index" -> "no"
            )
          )
        ))
    )))

}<|MERGE_RESOLUTION|>--- conflicted
+++ resolved
@@ -160,15 +160,9 @@
           "uploadedBy" -> nonAnalyzedString,
           "lastModified" -> dateFormat,
           "identifiers" -> dynamicObj,
-<<<<<<< HEAD
-          "uploadInfo" -> uploadInfo,
+          "uploadInfo" -> uploadInfoMapping,
           "collections" -> collectionMapping,
-          "suggestMetadataCredit" -> simpleSuggester,
-          "usages" -> usagesMapping
-=======
-          "uploadInfo" -> uploadInfoMapping,
           "suggestMetadataCredit" -> simpleSuggester
->>>>>>> fc8710b1
         ),
         "dynamic_templates" -> Json.arr(Json.obj(
           "stored_json_object_template" -> Json.obj(
