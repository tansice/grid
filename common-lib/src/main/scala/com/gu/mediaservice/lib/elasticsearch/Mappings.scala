--- conflicted
+++ resolved
@@ -1,12 +1,9 @@
 // TODO: Throw errors on invalid query parameters
 package com.gu.mediaservice.lib.elasticsearch
 
-<<<<<<< HEAD
 import play.api.libs.json.Json.JsValueWrapper
-import play.api.libs.json.{JsValue, JsObject, Json}
-=======
-import play.api.libs.json.{JsObject, Json}
->>>>>>> 0af6f699
+import play.api.libs.json.{Json}
+
 
 object Mappings {
 
@@ -21,11 +18,8 @@
   val dateFormat = Json.obj("type" -> "date")
 
   val dynamicObj = Json.obj("type" -> "object", "dynamic" -> true)
-<<<<<<< HEAD
+
   def nonDynamicObj(obj: (String, JsValueWrapper)*) = Json.obj("type" -> "object", "dynamic" -> false, "properties" -> Json.obj(obj:_*))
-=======
-  def nonDynamicObj(obj: JsObject) = Json.obj("type" -> "object", "dynamic" -> false, "properties" -> obj)
->>>>>>> 0af6f699
 
   def nonAnalysedList(indexName: String) = Json.obj("type" -> "string", "index" -> "not_analyzed", "index_name" -> indexName)
 
@@ -47,17 +41,10 @@
   )
 
   val dimensionsMapping =
-<<<<<<< HEAD
     nonDynamicObj(
       "width" -> integer,
       "height" -> integer
     )
-=======
-    nonDynamicObj(Json.obj(
-      "width" -> integer,
-      "height" -> integer
-    ))
->>>>>>> 0af6f699
 
   val assetMapping =
     Json.obj("properties" -> Json.obj(
@@ -68,17 +55,10 @@
     ))
 
   val userMetadataMapping =
-<<<<<<< HEAD
     nonDynamicObj(
       "labels"   -> nonAnalysedList("label"),
       "archived" -> boolean
     )
-=======
-    nonDynamicObj(Json.obj(
-      "labels"   -> nonAnalysedList("label"),
-      "archived" -> boolean
-    ))
->>>>>>> 0af6f699
 
   val imageMapping: String =
     Json.stringify(Json.obj(
