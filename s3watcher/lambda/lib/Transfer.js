--- conflicted
+++ resolved
@@ -52,19 +52,13 @@
                 Expires: urlExpiryInSeconds
             });
 
-<<<<<<< HEAD
             return Upload.
                 postUri(upload, signedUrl).
                 retry(5).
                 flatMap(function(uploadResult){
                     Logger.logRecordToCloudWatch(config.stage, uploadResult);
-=======
-                return cloudwatch.putMetricData(
-                    Metrics.create(uploadResult)).map(
-                        function(){ return uploadResult; });
->>>>>>> 80cac116
 
-                    return CWHelper.putMetricData(
+                    return cloudwatch.putMetricData(
                         Metrics.create(uploadResult)).map(uploadResult);
 
                 }).flatMap(function(uploadResult){
