<configuration>

    <contextName>usage</contextName>

    <appender name="CONSOLE" class="ch.qos.logback.core.ConsoleAppender">
        <encoder>
            <pattern>%date [%thread] %-5level GUUID=%X{GUUID} %logger{36}:%L - %msg%n%xException{15}</pattern>
        </encoder>
    </appender>

    <logger name="play" level="INFO" />
<<<<<<< HEAD

    <logger name="application" level="DEBUG" />

    <logger name="com.amazonaws">
        <level value="ERROR" />
    </logger>

=======
    <logger name="application" level="DEBUG" />

>>>>>>> d239c96c
    <root level="DEBUG">
        <appender-ref ref="CONSOLE"/>
    </root>

</configuration><|MERGE_RESOLUTION|>--- conflicted
+++ resolved
@@ -1,6 +1,6 @@
 <configuration>
 
-    <contextName>usage</contextName>
+    <contextName>usance</contextName>
 
     <appender name="CONSOLE" class="ch.qos.logback.core.ConsoleAppender">
         <encoder>
@@ -9,18 +9,8 @@
     </appender>
 
     <logger name="play" level="INFO" />
-<<<<<<< HEAD
-
     <logger name="application" level="DEBUG" />
 
-    <logger name="com.amazonaws">
-        <level value="ERROR" />
-    </logger>
-
-=======
-    <logger name="application" level="DEBUG" />
-
->>>>>>> d239c96c
     <root level="DEBUG">
         <appender-ref ref="CONSOLE"/>
     </root>
