package lib

import com.gu.mediaservice.lib.config.{Properties, CommonPlayAppConfig, CommonPlayAppProperties}
import com.amazonaws.auth.{BasicAWSCredentials, AWSCredentials}


object Config extends CommonPlayAppProperties with CommonPlayAppConfig {

  val appName = "usage"

  val properties = Properties.fromPath("/etc/gu/usage.properties")

  val awsCredentials: AWSCredentials =
    new BasicAWSCredentials(properties("aws.id"), properties("aws.secret"))

  val keyStoreBucket = properties("auth.keystore.bucket")

<<<<<<< HEAD
  val rootUri = services.metadataBaseUri
  val kahunaUri = services.kahunaBaseUri
  val loginUriTemplate = services.loginUriTemplate

  val capiPollIntervalInSeconds = properties("capi.pollIntervalInSeconds").toLong
  val capiLiveUrl = properties("capi.live.url")
  val capiApiKey = properties("capi.apiKey")
  val capiPreviewUrl = properties("capi.preview.url")
  val capiPreviewUser = properties("capi.preview.user")
  val capiPreviewPassword = properties("capi.preview.password")

  val livePollTable = properties("dynamo.tablename.livePollTable")
  val previewPollTable = properties("dynamo.tablename.previewPollTable")
  val usageRecordTable = properties("dynamo.tablename.usageRecordTable")

  val dynamoRegion: Region = Region.getRegion(Regions.EU_WEST_1)
=======
  lazy val rootUri = services.metadataBaseUri
  lazy val kahunaUri = services.kahunaBaseUri
  lazy val loginUriTemplate = services.loginUriTemplate
>>>>>>> 441641c4
}<|MERGE_RESOLUTION|>--- conflicted
+++ resolved
@@ -1,5 +1,6 @@
 package lib
 
+import com.amazonaws.regions.{Regions, Region}
 import com.gu.mediaservice.lib.config.{Properties, CommonPlayAppConfig, CommonPlayAppProperties}
 import com.amazonaws.auth.{BasicAWSCredentials, AWSCredentials}
 
@@ -15,10 +16,9 @@
 
   val keyStoreBucket = properties("auth.keystore.bucket")
 
-<<<<<<< HEAD
-  val rootUri = services.metadataBaseUri
-  val kahunaUri = services.kahunaBaseUri
-  val loginUriTemplate = services.loginUriTemplate
+  lazy val rootUri = services.metadataBaseUri
+  lazy val kahunaUri = services.kahunaBaseUri
+  lazy val loginUriTemplate = services.loginUriTemplate
 
   val capiPollIntervalInSeconds = properties("capi.pollIntervalInSeconds").toLong
   val capiLiveUrl = properties("capi.live.url")
@@ -32,9 +32,4 @@
   val usageRecordTable = properties("dynamo.tablename.usageRecordTable")
 
   val dynamoRegion: Region = Region.getRegion(Regions.EU_WEST_1)
-=======
-  lazy val rootUri = services.metadataBaseUri
-  lazy val kahunaUri = services.kahunaBaseUri
-  lazy val loginUriTemplate = services.loginUriTemplate
->>>>>>> 441641c4
 }