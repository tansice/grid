package controllers

import java.net.URI

import com.gu.mediaservice.lib.argo.model.{Link, EmbeddedEntity, Action}
import com.gu.mediaservice.lib.collections.CollectionsManager
import lib.ControllerHelper
import model.Node
import org.joda.time.DateTime

import play.api.libs.functional.syntax._
import play.api.libs.json._
import play.api.mvc.Controller

import scala.concurrent.ExecutionContext.Implicits.global
import scala.concurrent.Future

import com.gu.mediaservice.lib.argo.ArgoHelpers
import com.gu.mediaservice.model.{ActionData, Collection}

import store.CollectionsStore

<<<<<<< HEAD
case class AppIndex(name: String, description: String, config: Map[String, String] = Map(),
                    links: List[Link] = Nil, actions: List[Action] = Nil)
=======
case class InvalidPrinciple(message: String) extends Throwable

case class AppIndex(name: String, description: String, config: Map[String, String] = Map())
>>>>>>> cfecfa57
object AppIndex {
  implicit def jsonWrites: Writes[AppIndex] = Json.writes[AppIndex]
}

object CollectionsController extends Controller with ArgoHelpers {

  import lib.Config.rootUri
  import ControllerHelper.getUserFromReq

  val Authenticated = ControllerHelper.Authenticated

  def uri(u: String) = URI.create(u)
  val collectionUri = uri(s"$rootUri/collections")
  def collectionUri(s: String = "") = {
    val post = if(s.nonEmpty) s"/$s" else s
    uri(s"$rootUri/collections$post")
  }

  val appIndex = AppIndex("media-collections", "The one stop shop for collections")
  val indexLinks = List(Link("collections", collectionUri.toString))

  def addChildAction(pathId: String = ""): Option[Action] = Some(Action("add-child", collectionUri(pathId), "POST"))
  def addChildAction(n: Node[Collection]): Option[Action] = addChildAction(n.pathId)
  def removeNodeAction(n: Node[Collection]) = if (n.children.nonEmpty) None else Some(
    Action("remove", collectionUri(n.pathId), "DELETE")
  )

  def index = Authenticated { req =>
    respond(appIndex, links = indexLinks)
  }

  def collectionNotFound(path: String) =
    respondError(NotFound, "collection-not-found", s"Could not find collection: $path")

  def invalidJson(json: JsValue) =
    respondError(BadRequest, "invalid-json", s"Could not parse json: ${json.toString}")

  def getActions(n: Node[Collection]): List[Action] = {
    List(addChildAction(n), removeNodeAction(n)).flatten
  }

  def getCollections = Authenticated.async { req =>
    CollectionsStore.getAll map { collections =>
      val tree = Node.buildTree[Collection]("root",
        collections,
        (collection) => collection.path,
        (collection) => collection.pathId)

      respond(Json.toJson(tree)(asArgo), actions = List(addChildAction()).flatten)
    }
  }

  // Basically default parameters, which Play doesn't support
  def addChildToRoot = addChildTo(None)
  def addChildToCollection(collectionPathId: String) = addChildTo(Some(collectionPathId))
  def addChildTo(collectionPathId: Option[String]) = Authenticated.async(parse.json) { req =>
    (req.body \ "data").asOpt[String].map { child =>
      val path = collectionPathId.map(CollectionsManager.stringToPath).getOrElse(Nil) :+ child
      val collection = Collection(path, ActionData(getUserFromReq(req), DateTime.now))
      CollectionsStore.add(collection).map { collection =>
        val node = Node(collection.path.last, Nil, collection.pathId, Some(collection))
        respond(node, actions = getActions(node))
      }
    } getOrElse Future.successful(invalidJson(req.body))
  }

  def removeCollection(collectionPath: String) = Authenticated.async { req =>
    CollectionsStore.remove(collectionPath) map { collectionOpt =>
      collectionOpt.map(_ => Accepted).getOrElse(NotFound)
    }
  }

  // We have to do this as Play's serialisation doesn't work all that well.
  // Especially around types with subtypes, so we have to be very explicit here.
  implicit def collectionEntityWrites: Writes[Node[EmbeddedEntity[Collection]]] = (
    (__ \ "name").write[String] ~
    (__ \ "children").lazyWrite(Writes.seq[Node[EmbeddedEntity[Collection]]](collectionEntityWrites)) ~
    (__ \ "content").writeNullable[EmbeddedEntity[Collection]]
  )(node => (node.name, node.children, node.content))

  type CollectionsEntity = Seq[EmbeddedEntity[Node[Collection]]]
  implicit def asArgo: Writes[Node[Collection]] = (
    (__ \ "name").write[String] ~
      (__ \ "children").lazyWrite[CollectionsEntity](Writes[CollectionsEntity]
          // This is so we don't have to rewrite the Write[Seq[T]]
          (seq => Json.toJson(seq))).contramap(collectionsEntity) ~
      (__ \ "content").writeNullable[Collection]
    )(node => (node.name, node.children, node.content))


  def collectionsEntity(nodes: List[Node[Collection]]): CollectionsEntity = {
    nodes.map(n => EmbeddedEntity(collectionUri(n.pathId), Some(n), actions = getActions(n)))
  }

}


<|MERGE_RESOLUTION|>--- conflicted
+++ resolved
@@ -20,14 +20,10 @@
 
 import store.CollectionsStore
 
-<<<<<<< HEAD
-case class AppIndex(name: String, description: String, config: Map[String, String] = Map(),
-                    links: List[Link] = Nil, actions: List[Action] = Nil)
-=======
+
 case class InvalidPrinciple(message: String) extends Throwable
+case class AppIndex(name: String, description: String, config: Map[String, String] = Map())
 
-case class AppIndex(name: String, description: String, config: Map[String, String] = Map())
->>>>>>> cfecfa57
 object AppIndex {
   implicit def jsonWrites: Writes[AppIndex] = Json.writes[AppIndex]
 }
