--- conflicted
+++ resolved
@@ -128,11 +128,7 @@
           (seq => Json.toJson(seq))).contramap(collectionsEntity) ~
       (__ \ "fullPath").write[List[String]] ~
       (__ \ "data").writeNullable[Collection] ~
-<<<<<<< HEAD
-      (__ \ "cssColour").write[String]
-=======
       (__ \ "cssColour").writeNullable[String]
->>>>>>> e32e180f
     )(node => (node.basename, node.children, node.fullPath, node.data, getCssColour(node.fullPath)))
 
 
