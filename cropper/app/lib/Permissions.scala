package lib

<<<<<<< HEAD
import lib.Permissions._

import scala.concurrent.{ExecutionContext, Future}
import com.gu.mediaservice.lib.auth._
=======
import com.gu.mediaservice.lib.auth.{PermissionType, Principal, PermissionsHandler, PermissionStore}
>>>>>>> 9f5b2b9f

import scala.concurrent.ExecutionContext

object Permissions extends PermissionsHandler {
  val permissionStore = new PermissionStore(Config.configBucket, Config.awsCredentials)

<<<<<<< HEAD
  def validateUserWithPermissions(user: Principal, permission: PermissionType.PermissionType)
                                 (implicit ec: ExecutionContext): Future[Principal] = {

    val failFuture = Future.failed(PermissionDeniedError)

    user match {
      case u: PandaUser => {
        permissionStore.hasPermission(permission, u.email) flatMap { hasPermission =>
          if (hasPermission) {
            Future.successful(u)
          } else {
            failFuture
          }
        }
      }
      // think about only allowing certain services i.e. on `service.name`?
      case service: AuthenticatedService => Future.successful(service)
      case _ => failFuture
    }
  }
}

// Creating as a seperate object as I want to move ^
// to common to use across projects
object CropperPermissions {
  def validateUserCanDeleteCrops(user: Principal)(implicit ec: ExecutionContext) =
=======
  def validateUserCanDeleteCrops(user: Principal)(implicit ex: ExecutionContext) =
>>>>>>> 9f5b2b9f
    validateUserWithPermissions(user, PermissionType.DeleteCrops)
}<|MERGE_RESOLUTION|>--- conflicted
+++ resolved
@@ -1,48 +1,12 @@
 package lib
 
-<<<<<<< HEAD
-import lib.Permissions._
-
-import scala.concurrent.{ExecutionContext, Future}
-import com.gu.mediaservice.lib.auth._
-=======
 import com.gu.mediaservice.lib.auth.{PermissionType, Principal, PermissionsHandler, PermissionStore}
->>>>>>> 9f5b2b9f
 
 import scala.concurrent.ExecutionContext
 
 object Permissions extends PermissionsHandler {
   val permissionStore = new PermissionStore(Config.configBucket, Config.awsCredentials)
 
-<<<<<<< HEAD
-  def validateUserWithPermissions(user: Principal, permission: PermissionType.PermissionType)
-                                 (implicit ec: ExecutionContext): Future[Principal] = {
-
-    val failFuture = Future.failed(PermissionDeniedError)
-
-    user match {
-      case u: PandaUser => {
-        permissionStore.hasPermission(permission, u.email) flatMap { hasPermission =>
-          if (hasPermission) {
-            Future.successful(u)
-          } else {
-            failFuture
-          }
-        }
-      }
-      // think about only allowing certain services i.e. on `service.name`?
-      case service: AuthenticatedService => Future.successful(service)
-      case _ => failFuture
-    }
-  }
-}
-
-// Creating as a seperate object as I want to move ^
-// to common to use across projects
-object CropperPermissions {
-  def validateUserCanDeleteCrops(user: Principal)(implicit ec: ExecutionContext) =
-=======
   def validateUserCanDeleteCrops(user: Principal)(implicit ex: ExecutionContext) =
->>>>>>> 9f5b2b9f
     validateUserWithPermissions(user, PermissionType.DeleteCrops)
 }