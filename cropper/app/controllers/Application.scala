package controllers

<<<<<<< HEAD
import java.net.URI

import play.api.http.HttpVerbs

=======
>>>>>>> 9f5b2b9f
import scala.concurrent.Future

import _root_.play.api.data._, Forms._
import _root_.play.api.mvc.Controller
import _root_.play.api.libs.json._
import _root_.play.api.libs.concurrent.Execution.Implicits._
import _root_.play.api.libs.ws.WS
import _root_.play.api.Logger
import _root_.play.api.Play.current

import com.gu.mediaservice.lib.auth
import com.gu.mediaservice.lib.auth._
import com.gu.mediaservice.lib.argo.ArgoHelpers
import com.gu.mediaservice.lib.argo.model.{Action, Link}
import com.gu.mediaservice.model.{Crop, SourceImage, CropSource, Bounds}

import org.joda.time.DateTime

import lib.imaging.ExportResult

import lib._


object Application extends Controller with ArgoHelpers {

  import Config.{rootUri, loginUriTemplate, kahunaUri}
<<<<<<< HEAD
  import CropperPermissions.validateUserCanDeleteCrops
=======
  import Permissions.validateUserCanDeleteCrops
>>>>>>> 9f5b2b9f

  val keyStore = new KeyStore(Config.keyStoreBucket, Config.awsCredentials)
  val Authenticated = auth.Authenticated(keyStore, loginUriTemplate, kahunaUri)

  val mediaApiKey = keyStore.findKey("cropper").getOrElse(throw new Error("Missing cropper API key in key bucket"))

  val indexResponse = {
    val indexData = Map("description" -> "This is the Cropper Service")
    val indexLinks = List(
      Link("crop", s"$rootUri/crops")
    )
    respond(indexData, indexLinks)
  }

  def index = Authenticated { indexResponse }


  val cropSourceForm: Form[CropSource] = Form(
    tuple("source" -> nonEmptyText, "x" -> number, "y" -> number, "width" -> number, "height" -> number, "aspectRatio" -> optional(nonEmptyText))
      .transform[CropSource]({ case (source, x, y, w, h, r) => CropSource(source, Bounds(x, y, w, h), r) },
                       { case CropSource(source, Bounds(x, y, w, h), r) => (source, x, y, w, h, r) })
  )

  def crop = Authenticated.async { httpRequest =>

    val author: Option[String] = httpRequest.user match {
      case user: AuthenticatedService => Some(user.name)
      case user: PandaUser => Some(user.email)
    }

    cropSourceForm.bindFromRequest()(httpRequest).fold(
      errors   => Future.successful(BadRequest(errors.errorsAsJson)),
      cropSrc  => {

        val crop = Crop.createFromCropSource(
          by = author,
          timeRequested = Some(new DateTime()),
          specification = cropSrc
        )

        val export = for {
          apiImage <- fetchSourceFromApi(crop.specification.uri)
          _        <- if (apiImage.valid) Future.successful(()) else Future.failed(InvalidImage)
          export   <- Crops.export(apiImage, crop)
        } yield export

        export.map { case ExportResult(id, masterSizing, sizings) =>
          val cropJson = Json.toJson(Crop.createFromCrop(crop, masterSizing, sizings)).as[JsObject]
          val exports  = Json.obj(
            "id" -> id,
            "data" -> Json.arr(Json.obj("type" -> "crop") ++ cropJson)
          )

          Notifications.publish(exports, "update-image-exports")
          Ok(cropJson).as(ArgoMediaType)
        } recover {
          case InvalidImage => respondError(BadRequest, "invalid-image", InvalidImage.getMessage)
          case MissingSecureSourceUrl => respondError(BadRequest, "no-source-image", MissingSecureSourceUrl.getMessage)
          case InvalidCropRequest => respondError(BadRequest, "invalid-crop", InvalidCropRequest.getMessage)
        }
      }
    )
  }

  def getCrops(id: String) = Authenticated.async { httpRequest =>
<<<<<<< HEAD
    CropStore.listCrops(id) map (_.toList) flatMap { crops =>

=======

  CropStore.listCrops(id) map (_.toList) map { crops =>
>>>>>>> 9f5b2b9f
      val links = (for {
        crop <- crops.headOption
        link = Link("image", crop.specification.uri)
      } yield List(link)) getOrElse List()
<<<<<<< HEAD

      val canDeleteCrops = for {
        _ <- validateUserCanDeleteCrops(httpRequest.user)
        deleteCrops = Action("delete-crops", new URI(s"$rootUri/$id/crops"), "DELETE")
      } yield if (crops.nonEmpty) List(deleteCrops) else List()

      canDeleteCrops map {
        case deleteCropAction => respond(crops, links, deleteCropAction)
      } recover {
        case _ => respond(crops, links)
      }
=======

      respond(crops, links)
>>>>>>> 9f5b2b9f
    }
  }

  def deleteCrops(id: String) = Authenticated.async { httpRequest =>
<<<<<<< HEAD
    validateUserCanDeleteCrops(httpRequest.user) map { user =>
=======
    validateUserCanDeleteCrops(httpRequest.user) flatMap { user =>
>>>>>>> 9f5b2b9f
      Crops.deleteCrops(id).map { _ =>
        Notifications.publish(Json.obj("id" -> id), "delete-image-exports")
        Accepted
      } recover {
        case _ => respondError(BadRequest, "deletion-error", "Could not delete crops")
      }
    } recover {
      case PermissionDeniedError => respondError(Unauthorized, "permission-denied", "You cannot delete crops")
    }
  }

  def fetchSourceFromApi(uri: String): Future[SourceImage] =
    for (resp <- WS.url(uri).withHeaders("X-Gu-Media-Key" -> mediaApiKey).get)
    yield {
      if (resp.status != 200) Logger.warn(s"HTTP status ${resp.status} ${resp.statusText} from $uri")
      resp.json.as[SourceImage]
    }
}<|MERGE_RESOLUTION|>--- conflicted
+++ resolved
@@ -1,12 +1,5 @@
 package controllers
 
-<<<<<<< HEAD
-import java.net.URI
-
-import play.api.http.HttpVerbs
-
-=======
->>>>>>> 9f5b2b9f
 import scala.concurrent.Future
 
 import _root_.play.api.data._, Forms._
@@ -20,7 +13,7 @@
 import com.gu.mediaservice.lib.auth
 import com.gu.mediaservice.lib.auth._
 import com.gu.mediaservice.lib.argo.ArgoHelpers
-import com.gu.mediaservice.lib.argo.model.{Action, Link}
+import com.gu.mediaservice.lib.argo.model.Link
 import com.gu.mediaservice.model.{Crop, SourceImage, CropSource, Bounds}
 
 import org.joda.time.DateTime
@@ -33,11 +26,7 @@
 object Application extends Controller with ArgoHelpers {
 
   import Config.{rootUri, loginUriTemplate, kahunaUri}
-<<<<<<< HEAD
-  import CropperPermissions.validateUserCanDeleteCrops
-=======
   import Permissions.validateUserCanDeleteCrops
->>>>>>> 9f5b2b9f
 
   val keyStore = new KeyStore(Config.keyStoreBucket, Config.awsCredentials)
   val Authenticated = auth.Authenticated(keyStore, loginUriTemplate, kahunaUri)
@@ -103,42 +92,19 @@
   }
 
   def getCrops(id: String) = Authenticated.async { httpRequest =>
-<<<<<<< HEAD
-    CropStore.listCrops(id) map (_.toList) flatMap { crops =>
-
-=======
 
   CropStore.listCrops(id) map (_.toList) map { crops =>
->>>>>>> 9f5b2b9f
       val links = (for {
         crop <- crops.headOption
         link = Link("image", crop.specification.uri)
       } yield List(link)) getOrElse List()
-<<<<<<< HEAD
-
-      val canDeleteCrops = for {
-        _ <- validateUserCanDeleteCrops(httpRequest.user)
-        deleteCrops = Action("delete-crops", new URI(s"$rootUri/$id/crops"), "DELETE")
-      } yield if (crops.nonEmpty) List(deleteCrops) else List()
-
-      canDeleteCrops map {
-        case deleteCropAction => respond(crops, links, deleteCropAction)
-      } recover {
-        case _ => respond(crops, links)
-      }
-=======
 
       respond(crops, links)
->>>>>>> 9f5b2b9f
     }
   }
 
   def deleteCrops(id: String) = Authenticated.async { httpRequest =>
-<<<<<<< HEAD
-    validateUserCanDeleteCrops(httpRequest.user) map { user =>
-=======
     validateUserCanDeleteCrops(httpRequest.user) flatMap { user =>
->>>>>>> 9f5b2b9f
       Crops.deleteCrops(id).map { _ =>
         Notifications.publish(Json.obj("id" -> id), "delete-image-exports")
         Accepted
