package lib

import scala.concurrent.{ExecutionContext, Future}
import scala.collection.convert.decorateAll._
import org.elasticsearch.client.UpdateByQueryClientWrapper
import org.elasticsearch.action.index.IndexResponse
import org.elasticsearch.action.update.{UpdateResponse, UpdateRequestBuilder}
import org.elasticsearch.action.deletebyquery.DeleteByQueryResponse
import org.elasticsearch.action.updatebyquery.UpdateByQueryResponse
import org.elasticsearch.index.query.QueryBuilders.matchAllQuery
import org.elasticsearch.index.engine.VersionConflictEngineException
import org.elasticsearch.script.ScriptService
import org.elasticsearch.index.query.QueryBuilders.{filteredQuery, boolQuery, matchQuery}
import org.elasticsearch.index.query.FilterBuilders.{missingFilter, andFilter}
import groovy.json.JsonSlurper
import _root_.play.api.libs.json.{Json, JsValue}

import com.gu.mediaservice.lib.elasticsearch.ElasticSearchClient
import com.gu.mediaservice.syntax._

import ThrallMetrics._


object ElasticSearch extends ElasticSearchClient {

  val host = Config.elasticsearchHost
  val port = Config.int("es.port")
  val cluster = Config("es.cluster")

  val scriptType = ScriptService.ScriptType.valueOf("INLINE")

  lazy val updateByQueryClient = new UpdateByQueryClientWrapper(client)

  def indexImage(id: String, image: JsValue)(implicit ex: ExecutionContext): Future[IndexResponse] =
    client.prepareIndex(imagesAlias, imageType, id)
      .setSource(Json.stringify(image))
      .setType(imageType)
      .executeAndLog(s"Indexing image $id")
      .incrementOnSuccess(indexedImages)

  def deleteImage(id: String)(implicit ex: ExecutionContext): Future[DeleteByQueryResponse] =
    // TODO: this query succeeds even if it doesn't find anything, this shouldn't be the case
    // TODO: Add check to user metadata archived.
    client.prepareDeleteByQuery(imagesAlias)
      .setTypes(imageType)
      .setQuery(filteredQuery(
<<<<<<< HEAD
        boolQuery
          .must(matchQuery("_id", id))
          .must(matchQuery("archived", false)),
        andFilter(
          missingFilter("exports")
            .existence(true)
            .nullValue(true),
          missingFilter("userMetadata.archived")
            .existence(true)
            .nullValue(true))
=======
        boolQuery.must(matchQuery("_id", id)),
        missingFilter("exports")
          .existence(true)
          .nullValue(true)
>>>>>>> bd8a35a3
      ))
      .executeAndLog(s"Deleting image $id")
      .incrementOnSuccess(deletedImages)

  def updateImageExports(id: String, exports: JsValue)(implicit ex: ExecutionContext): Future[UpdateResponse] =
    prepareImageUpdate(id)
      .setScriptParams(Map(
        "exports" -> asGroovy(exports)
      ).asJava)
      .setScript("""
                    if (ctx._source.exports == null) {
                      ctx._source.exports = exports;
                    } else {
                      ctx._source.exports += exports;
                    }
                 """, scriptType)
      .executeAndLog(s"updating exports on image $id")
      .incrementOnFailure(conflicts) { case e: VersionConflictEngineException => true }

  def applyImageMetadataOverride(id: String, metadata: JsValue)(implicit ex: ExecutionContext): Future[UpdateResponse] =
    prepareImageUpdate(id)
      .setScriptParams(Map(
        "userMetadata" -> asGroovy(metadata)
      ).asJava)
      // TODO: if metadata not set, should undo overrides?
      // TODO: apply overrides from the original metadata each time?
      .setScript("""
                    if (userMetadata.metadata) {
                      if (!ctx._source.originalMetadata) {
                        ctx._source.originalMetadata = ctx._source.metadata;
                      }
                      ctx._source.metadata += userMetadata.metadata;
                    }
                    ctx._source.userMetadata = userMetadata;
                 """, scriptType)
      .executeAndLog(s"updating user metadata on image $id")
      .incrementOnFailure(conflicts) { case e: VersionConflictEngineException => true }

  def prepareImageUpdate(id: String): UpdateRequestBuilder =
    client.prepareUpdate(imagesAlias, imageType, id)
      .setScriptLang("groovy")

  def updateByQuery(script: String)(implicit ex: ExecutionContext): Future[UpdateByQueryResponse] =
    updateByQueryClient
      .prepareUpdateByQuery()
      .setScriptLang("groovy")
      .setIndices(imagesAlias)
      .setTypes(imageType)
      .setQuery(matchAllQuery)
      .setScript(script)
      .executeAndLog("Running update by query script")
      .incrementOnFailure(conflicts) { case e: VersionConflictEngineException => true }

  def asGroovy(collection: JsValue) = new JsonSlurper().parseText(collection.toString)

}<|MERGE_RESOLUTION|>--- conflicted
+++ resolved
@@ -44,10 +44,7 @@
     client.prepareDeleteByQuery(imagesAlias)
       .setTypes(imageType)
       .setQuery(filteredQuery(
-<<<<<<< HEAD
-        boolQuery
-          .must(matchQuery("_id", id))
-          .must(matchQuery("archived", false)),
+        boolQuery.must(matchQuery("_id", id)),
         andFilter(
           missingFilter("exports")
             .existence(true)
@@ -55,12 +52,6 @@
           missingFilter("userMetadata.archived")
             .existence(true)
             .nullValue(true))
-=======
-        boolQuery.must(matchQuery("_id", id)),
-        missingFilter("exports")
-          .existence(true)
-          .nullValue(true)
->>>>>>> bd8a35a3
       ))
       .executeAndLog(s"Deleting image $id")
       .incrementOnSuccess(deletedImages)
