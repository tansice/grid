package lib.elasticsearch

import java.util.regex.Pattern

import controllers.SuggestionController._
import lib.querysyntax.Condition
import org.elasticsearch.index.query.{MatchAllQueryBuilder, FilterBuilder, FilteredQueryBuilder}
import org.elasticsearch.search.aggregations.bucket.MultiBucketsAggregation
import org.elasticsearch.search.aggregations.bucket.histogram.{InternalDateHistogram, DateHistogram}
import org.elasticsearch.search.aggregations.bucket.terms.{Terms, InternalTerms}

import scala.concurrent.{ExecutionContext, Future}
import scala.collection.JavaConversions._

import play.api.libs.json._
import org.elasticsearch.action.get.GetRequestBuilder
import org.elasticsearch.action.search.{SearchResponse, SearchType, SearchRequestBuilder}
import org.elasticsearch.search.aggregations.{AbstractAggregationBuilder, AggregationBuilder, AggregationBuilders}
import org.elasticsearch.search.suggest.completion.{CompletionSuggestion, CompletionSuggestionBuilder}

import scalaz.syntax.id._
import scalaz.syntax.std.list._
import scalaz.NonEmptyList


import com.gu.mediaservice.syntax._
import com.gu.mediaservice.lib.elasticsearch.{ImageFields, ElasticSearchClient}
import controllers.{AggregateSearchParams, SearchParams}
import lib.{MediaApiMetrics, Config}


case class SearchResults(hits: Seq[(ElasticSearch.Id, JsValue)], total: Long)

case class AggregateSearchResults(results: Seq[BucketResult], total: Long)

case class CompletionSuggestionResult(key: String, score: Float)
object CompletionSuggestionResult {
  implicit val jsonWrites = Json.writes[CompletionSuggestionResult]
}

case class CompletionSuggestionResults(results: List[CompletionSuggestionResult])
object CompletionSuggestionResults {
  implicit val jsonWrites = Json.writes[CompletionSuggestionResults]
}



object BucketResult {
  implicit val jsonWrites = Json.writes[BucketResult]
}

case class BucketResult(key: String, count: Long)


object ElasticSearch extends ElasticSearchClient with SearchFilters with ImageFields {

  import MediaApiMetrics._

  lazy val imagesAlias = Config.imagesAlias
  lazy val host = Config.elasticsearchHost
  lazy val port = Config.int("es.port")
  lazy val cluster = Config("es.cluster")

  type Id = String

  def getImageById(id: Id)(implicit ex: ExecutionContext): Future[Option[JsValue]] =
    prepareGet(id).executeAndLog(s"get image by id $id") map (_.sourceOpt)

  val matchFields: Seq[String] = Seq("id") ++
    Seq("description", "title", "byline", "source", "credit", "keywords",
      "subLocation", "city", "state", "country", "suppliersReference", "englishAnalysedCatchAll").map(metadataField) ++
    Seq("labels").map(editsField) ++
    Config.queriableIdentifiers.map(identifierField)

  val queryBuilder = new QueryBuilder(matchFields)


  def search(params: SearchParams)(implicit ex: ExecutionContext): Future[SearchResults] = {

    val query = queryBuilder.makeQuery(params.structuredQuery)

    val uploadTimeFilter  = filters.date("uploadTime", params.since, params.until)
    val lastModTimeFilter = filters.date("lastModified", params.modifiedSince, params.modifiedUntil)
    val takenTimeFilter   = filters.date("metadata.dateTaken", params.takenSince, params.takenUntil)
    // we only inject filters if there are actual date parameters
    val dateFilterList    = List(uploadTimeFilter, lastModTimeFilter, takenTimeFilter).flatten.toNel
    val dateFilter        = dateFilterList.map(dateFilters => filters.and(dateFilters.list: _*))

    val idsFilter         = params.ids.map(filters.ids)
    val labelFilter       = params.labels.toNel.map(filters.terms("labels", _))
    val metadataFilter    = params.hasMetadata.map(metadataField).toNel.map(filters.exists)
    val archivedFilter    = params.archived.map(filters.existsOrMissing(editsField("archived"), _))
    val hasExports        = params.hasExports.map(filters.existsOrMissing("exports", _))
    val hasIdentifier     = params.hasIdentifier.map(idName => filters.exists(NonEmptyList(identifierField(idName))))
    val missingIdentifier = params.missingIdentifier.map(idName => filters.missing(NonEmptyList(identifierField(idName))))
    val uploadedByFilter  = params.uploadedBy.map(uploadedBy => filters.terms("uploadedBy", NonEmptyList(uploadedBy)))
    val costFilter        = params.free.flatMap(free => if (free) freeFilter else nonFreeFilter)
    val hasRightsCategory = params.hasRightsCategory.filter(_ == true).map(_ => hasRightsCategoryFilter)

    val validityFilter: Option[FilterBuilder] = params.valid.flatMap(valid => if(valid) validFilter else invalidFilter)

    val persistFilter = params.persisted map {
      case true   => persistedFilter
      case false  => nonPersistedFilter
    }

    val usageFilter =
      params.usageStatus.toNel.map(filters.terms(usagesField("status"), _)) ++
      params.usagePlatform.toNel.map(filters.terms(usagesField("platform"), _))

    val filterOpt = (
      metadataFilter.toList ++ persistFilter ++ labelFilter ++ archivedFilter ++
      uploadedByFilter ++ idsFilter ++ validityFilter ++ costFilter ++
      hasExports ++ hasIdentifier ++ missingIdentifier ++ dateFilter ++
      usageFilter ++ hasRightsCategory
    ).toNel.map(filter => filter.list.reduceLeft(filters.and(_, _)))
    val filter = filterOpt getOrElse filters.matchAll

    val queryFiltered = new FilteredQueryBuilder(query, filter)

    val search = prepareImagesSearch.setQuery(queryFiltered) |>
        sorts.createSort(params.orderBy, params.structuredQuery)

    search
      .setFrom(params.offset)
      .setSize(params.length)
      .executeAndLog("image search")
      .toMetric(searchQueries, List(searchTypeDimension("results")))(_.getTookInMillis)
      .map(_.getHits)
      .map { results =>
        val hitsTuples = results.hits.toList flatMap (h => h.sourceOpt map (h.id -> _))
        SearchResults(hitsTuples, results.getTotalHits)
      }
  }

<<<<<<< HEAD
  def metadataSearch(params: AggregateSearchParams)(implicit ex: ExecutionContext): Future[AggregateSearchResults] =
    aggregateSearch("metadata", metadataField(params.field), params)
=======
  def labelSiblingsSearch(structuredQuery: List[Condition], excludeLabels: List[String] = Nil, size: Int = 30)
                         (implicit ex: ExecutionContext): Future[AggregateSearchResults] = {
    val name = "labelSiblings"
    val lastModifiedField = "lastModified"
    val labelsField = editsField("labels")
    val query = queryBuilder.makeQuery(structuredQuery)

    // We sort by the maximum lastModified
    // TODO: We could add a lastModified to the labels resource and then sort by that
    val sortByDateAggr =
      AggregationBuilders.
        max(lastModifiedField).
        field(lastModifiedField)

    val aggregate =
      AggregationBuilders
        .terms(name)
        .field(labelsField)
        .excludeList(excludeLabels)
        .order(Terms.Order.aggregation(lastModifiedField, false))
        .size(size)
        .subAggregation(sortByDateAggr)

    val search =
      prepareImagesSearch
        .setQuery(query)
        .addAggregation(aggregate)

    search
      .setSearchType(SearchType.COUNT)
      .executeAndLog("sibling labels aggregate search")
      .toMetric(searchQueries, List(searchTypeDimension("aggregate")))(_.getTookInMillis)
      .map(searchResultToAggregateResponse(_, name))
  }

  def dateHistogramAggregate(params: AggregateSearchParams)(implicit ex: ExecutionContext): Future[AggregateSearchResults] = {
    val aggregate = AggregationBuilders
      .dateHistogram(params.field)
      .field(params.field)
      .interval(DateHistogram.Interval.MONTH)
      .minDocCount(0)
    aggregateSearch(params.field, params, aggregate)
  }
>>>>>>> feedc1e8

  def metadataSearch(params: AggregateSearchParams)(implicit ex: ExecutionContext): Future[AggregateSearchResults] = {
    val aggregate = AggregationBuilders
      .terms("metadata")
      .field(metadataField(params.field))
    aggregateSearch("metadata", params, aggregate)
  }

  def editsSearch(params: AggregateSearchParams)(implicit ex: ExecutionContext): Future[AggregateSearchResults] = {
    val aggregate = AggregationBuilders
      .terms("edits")
      .field(editsField(params.field))
    aggregateSearch("edits", params, aggregate)
  }

  def aggregateSearch(name: String, params: AggregateSearchParams, aggregateBuilder: AbstractAggregationBuilder)
                     (implicit ex: ExecutionContext): Future[AggregateSearchResults] = {
    val query = queryBuilder.makeQuery(params.structuredQuery)
    val search = prepareImagesSearch
      .setQuery(query)
      .addAggregation(aggregateBuilder)

    search
      .setSearchType(SearchType.COUNT)
      .executeAndLog(s"$name aggregate search")
      .toMetric(searchQueries, List(searchTypeDimension("aggregate")))(_.getTookInMillis)
      .map(searchResultToAggregateResponse(_, name))
  }

  def aggregateResponse(agg: AggregateSearchResults) =
    respondCollection(agg.results, Some(0), Some(agg.total))


  def completionSuggestion(name: String, q: String, size: Int)(implicit ex: ExecutionContext): Future[CompletionSuggestionResults] = {
    val builder = completionSuggestionBuilder(name).field(name).text(q).size(size)
    val search = prepareImagesSearch.addSuggestion(builder).setFrom(0).setSize(0)

    search
      .executeAndLog("completion suggestion query")
      .toMetric(searchQueries, List(searchTypeDimension("suggestion-completion")))(_.getTookInMillis)
      .map { response =>
        val options =
          response.getSuggest
          .getSuggestion(name)
          .asInstanceOf[CompletionSuggestion]
          .getEntries.toList.headOption.map { entry =>
            entry.getOptions.map(
              option => CompletionSuggestionResult(option.getText.toString, option.getScore)
            ).toList
          }.getOrElse(List())

        CompletionSuggestionResults(options)
      }
  }

  def matchAllQueryWithFilter(filter: FilterBuilder) =
    new FilteredQueryBuilder(new MatchAllQueryBuilder(), filter)

  def completionSuggestionBuilder(name: String) = new CompletionSuggestionBuilder(name)

  def searchResultToAggregateResponse(response: SearchResponse, aggregateName: String) = {
    val buckets = response.getAggregations
      .getAsMap
      .get(aggregateName)
      .asInstanceOf[MultiBucketsAggregation]
      .getBuckets

    val results = buckets.toList map (s => BucketResult(s.getKey, s.getDocCount))

    AggregateSearchResults(results, buckets.size)
  }

  def imageExists(id: String)(implicit ex: ExecutionContext): Future[Boolean] =
    prepareGet(id).setFields().executeAndLog(s"check if image $id exists") map (_.isExists)

  def prepareGet(id: String): GetRequestBuilder =
    client.prepareGet(imagesAlias, imageType, id)

  def prepareImagesSearch: SearchRequestBuilder =
    client.prepareSearch(imagesAlias).setTypes(imageType)

}<|MERGE_RESOLUTION|>--- conflicted
+++ resolved
@@ -133,45 +133,6 @@
       }
   }
 
-<<<<<<< HEAD
-  def metadataSearch(params: AggregateSearchParams)(implicit ex: ExecutionContext): Future[AggregateSearchResults] =
-    aggregateSearch("metadata", metadataField(params.field), params)
-=======
-  def labelSiblingsSearch(structuredQuery: List[Condition], excludeLabels: List[String] = Nil, size: Int = 30)
-                         (implicit ex: ExecutionContext): Future[AggregateSearchResults] = {
-    val name = "labelSiblings"
-    val lastModifiedField = "lastModified"
-    val labelsField = editsField("labels")
-    val query = queryBuilder.makeQuery(structuredQuery)
-
-    // We sort by the maximum lastModified
-    // TODO: We could add a lastModified to the labels resource and then sort by that
-    val sortByDateAggr =
-      AggregationBuilders.
-        max(lastModifiedField).
-        field(lastModifiedField)
-
-    val aggregate =
-      AggregationBuilders
-        .terms(name)
-        .field(labelsField)
-        .excludeList(excludeLabels)
-        .order(Terms.Order.aggregation(lastModifiedField, false))
-        .size(size)
-        .subAggregation(sortByDateAggr)
-
-    val search =
-      prepareImagesSearch
-        .setQuery(query)
-        .addAggregation(aggregate)
-
-    search
-      .setSearchType(SearchType.COUNT)
-      .executeAndLog("sibling labels aggregate search")
-      .toMetric(searchQueries, List(searchTypeDimension("aggregate")))(_.getTookInMillis)
-      .map(searchResultToAggregateResponse(_, name))
-  }
-
   def dateHistogramAggregate(params: AggregateSearchParams)(implicit ex: ExecutionContext): Future[AggregateSearchResults] = {
     val aggregate = AggregationBuilders
       .dateHistogram(params.field)
@@ -180,7 +141,6 @@
       .minDocCount(0)
     aggregateSearch(params.field, params, aggregate)
   }
->>>>>>> feedc1e8
 
   def metadataSearch(params: AggregateSearchParams)(implicit ex: ExecutionContext): Future[AggregateSearchResults] = {
     val aggregate = AggregationBuilders
