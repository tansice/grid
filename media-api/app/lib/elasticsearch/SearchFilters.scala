package lib.elasticsearch

import com.gu.mediaservice.lib.elasticsearch.ImageFields
import lib.usagerights.{DeprecatedConfig => UsageRightsDepConfig}
import com.gu.mediaservice.lib.config.UsageRightsConfig
import org.elasticsearch.index.query.FilterBuilder

import scalaz.syntax.std.list._
import scalaz.NonEmptyList

import lib.Config


trait SearchFilters extends ImageFields {

  val validFilter   = Config.requiredMetadata.map(metadataField).toNel.map(filters.exists)
  val invalidFilter = Config.requiredMetadata.map(metadataField).toNel.map(filters.anyMissing)

  // New Cost Model
  import UsageRightsConfig.{ suppliersCollectionExcl, freeSuppliers, payGettySourceList,
                             freeToUseCategories }
  import UsageRightsDepConfig.guardianCredits

  val (suppliersWithExclusions, suppliersNoExclusions) = freeSuppliers.partition(suppliersCollectionExcl.contains)
  val suppliersWithExclusionsFilters = for {
    supplier            <- suppliersWithExclusions
    excludedCollections <- suppliersCollectionExcl.get(supplier).flatMap(_.toNel)
  } yield {
    filters.bool.must(
      filters.term(usageRightsField("supplier"), supplier)
    ).mustNot(
      filters.terms(usageRightsField("suppliersCollection"), excludedCollections)
    )
  }
  val suppliersWithExclusionsFilter = suppliersWithExclusionsFilters.toList.toNel.map(filters.or)
  val suppliersNoExclusionsFilter = suppliersNoExclusions.toNel.map(filters.terms(usageRightsField("supplier"), _))
  val freeSupplierFilter = filterOrFilter(suppliersWithExclusionsFilter, suppliersNoExclusionsFilter)

  // We're showing `Conditional` here too as we're considering them potentially
  // free. We could look into sending over the search query as a cost filter
  // that could take a comma separated list e.g. `cost=free,conditional`.
  val freeUsageRightsFilter = freeToUseCategories.toNel.map(filters.terms(usageRightsField("category"), _))

  val freeFilter = filterOrFilter(freeSupplierFilter, freeUsageRightsFilter)
  val nonFreeFilter = freeFilter.map(filters.not)

  val guardianCreditFilter = guardianCredits.toNel.map(cs => filters.terms(metadataField("credit"), cs))
  val freeFilterOrGuardianCredits = filterOrFilter(freeFilter, guardianCreditFilter)
  val nonFreeFilterWithoutGuardianCredits = filterOrFilter(freeFilter, guardianCreditFilter)


  // Old cost model
  import UsageRightsDepConfig.{ freeCreditList, freeSourceList }

  // Warning: this requires the capitalisation to be exact; we may want to sanitise the credits
  // to a canonical representation in the future
  val creditFilter  = freeCreditList.toNel.map(cs => filters.terms(metadataField("credit"), cs))
  val sourceFilter  = freeSourceList.toNel.map(cs => filters.terms(metadataField("source"), cs))
  val freeWhitelist = filterOrFilter(creditFilter, sourceFilter)

  val sourceExclFilter = payGettySourceList.toNel.map(cs => filters.terms(metadataField("source"), cs))
  val freeCreditFilter = (freeWhitelist, sourceExclFilter) match {
    case (Some(whitelist), Some(sourceExcl)) => Some(filters.bool.must(whitelist).mustNot(sourceExcl))
    case (whitelistOpt,    sourceExclOpt)    => whitelistOpt orElse sourceExclOpt
  }

  // Merge legacy and new way of matching free images (matching either is enough)
  val freeMetadataFilter = filterOrFilter(freeCreditFilter, freeSupplierFilter)

  val depFreeFilter = filterOrFilter(freeMetadataFilter, freeUsageRightsFilter)
  val depNonFreeFilter = freeFilter.map(filters.not)


<<<<<<< HEAD
  // Filters used to compare old & new cost models
  val freeDiffFilter = filterAndFilter(freeFilter, depNonFreeFilter)
  val nonFreeDiffFilter = filterAndFilter(nonFreeFilter, depFreeFilter)
=======
  val newFreeFilter = filterOrFilter(freeSupplierFilter, freeUsageRightsFilter)
  val newNonFreeFilter = newFreeFilter.map(filters.not)

  val freeDiffFilter = filterAndFilter(freeFilter, newNonFreeFilter)
  val nonFreeDiffFilter = filterAndFilter(newNonFreeFilter, newFreeFilter)

  // FIXME: There must be a better way (._.). Potentially making cost a lookup
  // again?
  lazy val freeToUseCategories: List[String] = List(
    "PR Image",
    "handout",
    "screengrab",
    "guardian-witness",
    "social-media",
    "obituary",
    "staff-photographer",
    "contract-photographer",
    "commissioned-photographer",
    "commissioned-agency",
    "pool"
  )
>>>>>>> 6e86ce9b

  val persistedFilter = filters.or(
    filters.bool.must(filters.existsOrMissing("exports", true)),
    filters.exists(NonEmptyList(identifierField(Config.persistenceIdentifier))),
    filters.bool.must(filters.boolTerm(editsField("archived"), true)),
    filters.bool.must(filters.term(usageRightsField("category"), "staff-photographer")),
    filters.bool.must(filters.term(usageRightsField("category"), "contract-photographer")),
    filters.bool.must(filters.term(usageRightsField("category"), "commissioned-photographer"))
  )

  val nonPersistedFilter = filters.not(persistedFilter)

  def filterOrFilter(filter: Option[FilterBuilder], orFilter: Option[FilterBuilder]): Option[FilterBuilder] = (filter, orFilter) match {
    case (Some(someFilter), Some(orSomeFilter)) => Some(filters.or(someFilter, orSomeFilter))
    case (filterOpt,    orFilterOpt)    => filterOpt orElse orFilterOpt
  }

  def filterAndFilter(filter: Option[FilterBuilder], andFilter: Option[FilterBuilder]): Option[FilterBuilder] = (filter, andFilter) match {
    case (Some(someFilter), Some(andSomeFilter)) => Some(filters.and(someFilter, andSomeFilter))
    case (filterOpt,    andFilterOpt)    => filterOpt orElse andFilterOpt
  }

}<|MERGE_RESOLUTION|>--- conflicted
+++ resolved
@@ -70,17 +70,9 @@
   val depFreeFilter = filterOrFilter(freeMetadataFilter, freeUsageRightsFilter)
   val depNonFreeFilter = freeFilter.map(filters.not)
 
-
-<<<<<<< HEAD
   // Filters used to compare old & new cost models
   val freeDiffFilter = filterAndFilter(freeFilter, depNonFreeFilter)
   val nonFreeDiffFilter = filterAndFilter(nonFreeFilter, depFreeFilter)
-=======
-  val newFreeFilter = filterOrFilter(freeSupplierFilter, freeUsageRightsFilter)
-  val newNonFreeFilter = newFreeFilter.map(filters.not)
-
-  val freeDiffFilter = filterAndFilter(freeFilter, newNonFreeFilter)
-  val nonFreeDiffFilter = filterAndFilter(newNonFreeFilter, newFreeFilter)
 
   // FIXME: There must be a better way (._.). Potentially making cost a lookup
   // again?
@@ -97,7 +89,6 @@
     "commissioned-agency",
     "pool"
   )
->>>>>>> 6e86ce9b
 
   val persistedFilter = filters.or(
     filters.bool.must(filters.existsOrMissing("exports", true)),
