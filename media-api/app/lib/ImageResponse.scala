package lib

import lib.usagerights.CostCalculator

import java.net.URI
import scala.collection.mutable.ListBuffer
import scala.util.{Try, Failure}
import org.joda.time.{DateTime, Duration}

import play.utils.UriEncoding
import play.api.Logger
import play.api.libs.json._
import play.api.libs.functional.syntax._

import com.gu.mediaservice.model._
import com.gu.mediaservice.lib.argo.model._
import com.gu.mediaservice.lib.collections.CollectionsManager


object ImageResponse extends EditsResponse {
  implicit val dateTimeFormat = DateFormat

  val metadataBaseUri = Config.services.metadataBaseUri

  type FileMetadataEntity = EmbeddedEntity[FileMetadata]
  type UsageEntity = EmbeddedEntity[Usage]
  type UsagesEntity = EmbeddedEntity[List[UsageEntity]]

  def fileMetaDataUri(id: String) = URI.create(s"${Config.rootUri}/images/$id/fileMetadata")
  def usagesUri(id: String) = URI.create(s"${Config.usageUri}/usages/media/$id")
  def usageUri(id: String) = {
    URI.create(s"${Config.usageUri}/usages/${UriEncoding.encodePathSegment(id, "UTF-8")}")
  }

  def hasPersistenceIdentifier(image: Image) =
    image.identifiers.contains(Config.persistenceIdentifier)

  def hasExports(image: Image) =
    image.exports.nonEmpty

  def isArchived(image: Image) =
    image.userMetadata.exists(_.archived)

  def isPhotographerCategory[T <: UsageRights](usageRights: T) =
    usageRights match {
      case _:Photographer => true
      case _ => false
    }

  def isIllustratorCategory[T <: UsageRights](usageRights: T) =
    usageRights match {
      case _:Illustrator => true
      case _ => false
    }

  def isAgencyCommissionedCategory[T <: UsageRights](usageRights: T) =
    usageRights match {
      case _: CommissionedAgency => true
      case _ => false
    }

  def imagePersistenceReasons(image: Image): List[String] = {
    val reasons = ListBuffer[String]()

    if (hasPersistenceIdentifier(image))
      reasons += "persistence-identifier"

    if (hasExports(image))
      reasons += "exports"

    if (isArchived(image))
      reasons += "archived"

    if (isPhotographerCategory(image.usageRights))
      reasons += "photographer-category"

    if (isIllustratorCategory(image.usageRights))
      reasons += "illustrator-category"

    if(isAgencyCommissionedCategory(image.usageRights))
      reasons += CommissionedAgency.category

    reasons.toList
  }

  def create(id: String, esSource: JsValue, withWritePermission: Boolean,
             withDeletePermission: Boolean, included: List[String] = List()):
            (JsValue, List[Link], List[Action]) = {
    val (image: Image, source: JsValue) = Try {
      val image = esSource.as[Image]
      val source = Json.toJson(image)(
        imageResponseWrites(image.id, included.contains("fileMetadata"))
      )

      (image, source)
    }.recoverWith {
      case e => {
        Logger.error(s"Failed to read ElasticSearch response ${id} into Image object: ${e.getMessage}")
        Failure(e)
      }
    }.get

    // Round expiration time to try and hit the cache as much as possible
    // TODO: do we really need these expiration tokens? they kill our ability to cache...
    val expiration = roundDateTime(DateTime.now, Duration.standardMinutes(10)).plusMinutes(20)
    val fileUri = new URI((source \ "source" \ "file").as[String])
    val secureUrl = S3Client.signUrl(Config.imageBucket, fileUri, expiration)
    val secureThumbUrl = S3Client.signUrl(Config.thumbBucket, fileUri, expiration)

    val valid = ImageExtras.isValid(source \ "metadata")

    val persistenceReasons = imagePersistenceReasons(image)
    val isPersisted = persistenceReasons.nonEmpty

    val data = source.transform(addSecureSourceUrl(secureUrl))
      .flatMap(_.transform(wrapUserMetadata(id)))
      .flatMap(_.transform(addSecureThumbUrl(secureThumbUrl)))
      .flatMap(_.transform(addValidity(valid)))
      .flatMap(_.transform(addUsageCost(source)))
      .flatMap(_.transform(addPersistedState(isPersisted, persistenceReasons))).get

    val links = imageLinks(id, secureUrl, withWritePermission, valid)

    val isDeletable = !persistenceReasons.contains("exports") && withDeletePermission

    val actions = imageActions(id, isDeletable, withWritePermission)

    (data, links, actions)
  }

  def imageLinks(id: String, secureUrl: String, withWritePermission: Boolean, valid: Boolean) = {
    val cropLink = Link("crops", s"${Config.cropperUri}/crops/$id")
    val editLink = Link("edits", s"${Config.metadataUri}/metadata/$id")
    val optimisedLink = Link("optimised", makeImgopsUri(new URI(secureUrl)))
    val imageLink = Link("ui:image",  s"${Config.kahunaUri}/images/$id")
    val usageLink = Link("usages", s"${Config.usageUri}/usages/media/$id")

    val baseLinks = if (withWritePermission) {
      List(editLink, optimisedLink, imageLink, usageLink)
    } else {
      List(optimisedLink, imageLink, usageLink)
    }

    if (valid) (cropLink :: baseLinks) else baseLinks
  }

  def imageActions(id: String, isDeletable: Boolean, withWritePermission: Boolean) = {

    val imageUri = URI.create(s"${Config.rootUri}/images/$id")
    val reindexUri = URI.create(s"${Config.rootUri}/images/$id/reindex")
    val addCollectionUri = URI.create(s"${Config.collectionsUri}/images/$id")

    val deleteAction = Action("delete", imageUri, "DELETE")
    val reindexAction = Action("reindex", reindexUri, "POST")

    val addCollectionAction = Action("add-collection", addCollectionUri, "POST")

    List(
      deleteAction        -> isDeletable,
      reindexAction       -> withWritePermission,
      addCollectionAction -> true
    )
    .filter{ case (action, active) => active }
    .map   { case (action, active) => action }
  }

  def addUsageCost(source: JsValue): Reads[JsObject] = {
    // We do the merge here as some records haven't had the user override applied
    // to the root level `usageRights`
    // TODO: Solve with reindex
    val usageRights = List(
      (source \ "usageRights").asOpt[JsObject],
      (source \ "userMetadata" \ "usageRights").asOpt[JsObject]
    ).flatten.foldLeft(Json.obj())(_ ++ _).as[UsageRights]

    val cost = CostCalculator.getCost(usageRights)

    __.json.update(__.read[JsObject].map(_ ++ Json.obj("cost" -> cost.toString)))
  }

  def addPersistedState(isPersisted: Boolean, persistenceReasons: List[String]): Reads[JsObject] =
    __.json.update(__.read[JsObject]).map(_ ++ Json.obj(
      "persisted" -> Json.obj(
        "value" -> isPersisted,
        "reasons" -> persistenceReasons)))

  // FIXME: tidier way to replace a key in a JsObject?
  def wrapUserMetadata(id: String): Reads[JsObject] =
    __.read[JsObject].map { root =>
      val editsJson = (root \ "userMetadata").asOpt[Edits].map { edits =>
        Json.toJson(editsEmbeddedEntity(id, edits))
      }.getOrElse(Json.obj())

      root ++ Json.obj("userMetadata" -> editsJson)
    }

  def addSecureSourceUrl(url: String): Reads[JsObject] =
    (__ \ "source").json.update(__.read[JsObject].map(_ ++ Json.obj("secureUrl" -> url)))

  def addSecureThumbUrl(url: String): Reads[JsObject] =
    (__ \ "thumbnail").json.update(__.read[JsObject].map (_ ++ Json.obj("secureUrl" -> url)))

  def addValidity(valid: Boolean): Reads[JsObject] =
    __.json.update(__.read[JsObject]).map(_ ++ Json.obj("valid" -> valid))

  def roundDateTime(t: DateTime, d: Duration) = {
    t minus (t.getMillis - (t.getMillis.toDouble / d.getMillis).round * d.getMillis)
  }

  def makeImgopsUri(uri: URI): String =
    Config.imgopsUri + List(uri.getPath, uri.getRawQuery).mkString("?") + "{&w,h,q}"

  def imageResponseWrites(id: String, expandFileMetaData: Boolean): Writes[Image] = (
    (__ \ "id").write[String] ~
    (__ \ "uploadTime").write[DateTime] ~
    (__ \ "uploadedBy").write[String] ~
    (__ \ "lastModified").writeNullable[DateTime] ~
    (__ \ "identifiers").write[Map[String,String]] ~
    (__ \ "uploadInfo").write[UploadInfo] ~
    (__ \ "source").write[Asset] ~
    (__ \ "thumbnail").writeNullable[Asset] ~
    (__ \ "fileMetadata").write[FileMetadataEntity]
      .contramap(fileMetadataEntity(id, expandFileMetaData, _: FileMetadata)) ~
    (__ \ "userMetadata").writeNullable[Edits] ~
    (__ \ "metadata").write[ImageMetadata] ~
    (__ \ "originalMetadata").write[ImageMetadata] ~
    (__ \ "usageRights").write[UsageRights] ~
    (__ \ "originalUsageRights").write[UsageRights] ~
    (__ \ "exports").write[List[Export]]
      .contramap((crops: List[Crop]) => crops.map(Export.fromCrop(_:Crop))) ~
    (__ \ "usages").write[UsagesEntity]
      .contramap(usagesEntity(id, _: List[Usage])) ~
    (__ \ "collections").write[List[EmbeddedEntity[CollectionResponse]]]
      .contramap((collections: List[Collection]) => collections.map(c => collectionsEntity(id, c)))
  )(unlift(Image.unapply))

  def usagesEntity(id: String, usages: List[Usage]) =
    EmbeddedEntity[List[UsageEntity]](usagesUri(id), Some(usages.map(usageEntity)))

  def usageEntity(usage: Usage) = EmbeddedEntity[Usage](usageUri(usage.id), Some(usage))

  def collectionsEntity(id: String, c: Collection): EmbeddedEntity[CollectionResponse] =
      collectionEntity(Config.collectionsUri, id, c)

  def collectionEntity(rootUri: String, imageId: String, c: Collection) = {
    // TODO: Currently the GET for this URI does nothing
    val uri = URI.create(s"$rootUri/images/$imageId/${CollectionsManager.pathToUri(c.path)}")
    val response = CollectionResponse.build(c)
    EmbeddedEntity(uri, Some(response), actions = List(
      Action("remove", uri, "DELETE")
    ))
  }

  def fileMetadataEntity(id: String, expandFileMetaData: Boolean, fileMetadata: FileMetadata) = {
    val displayableMetadata = if(expandFileMetaData) Some(fileMetadata) else None

    EmbeddedEntity[FileMetadata](fileMetaDataUri(id), displayableMetadata)
  }
}

// We're using this to slightly hydrate the json response
<<<<<<< HEAD
case class CollectionResponse private (path: List[String], pathId: String, description: String, cssColour: String, actionData: ActionData)
=======
case class CollectionResponse private (path: List[String], pathId: String, description: String, cssColour: Option[String], actionData: ActionData)
>>>>>>> e32e180f
object CollectionResponse {
  implicit def writes: Writes[CollectionResponse] = Json.writes[CollectionResponse]

  def build(c: Collection) =
    CollectionResponse(c.path, c.pathId, c.description, CollectionsManager.getCssColour(c.path), c.actionData)
}<|MERGE_RESOLUTION|>--- conflicted
+++ resolved
@@ -259,11 +259,7 @@
 }
 
 // We're using this to slightly hydrate the json response
-<<<<<<< HEAD
-case class CollectionResponse private (path: List[String], pathId: String, description: String, cssColour: String, actionData: ActionData)
-=======
 case class CollectionResponse private (path: List[String], pathId: String, description: String, cssColour: Option[String], actionData: ActionData)
->>>>>>> e32e180f
 object CollectionResponse {
   implicit def writes: Writes[CollectionResponse] = Json.writes[CollectionResponse]
 
