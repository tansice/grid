package lib

import lib.usagerights.CostCalculator

import java.net.URI
import scala.collection.mutable.ListBuffer
import scala.util.{Try, Failure}
import org.joda.time.{DateTime, Duration}

import play.utils.UriEncoding
import play.api.Logger
import play.api.libs.json._
import play.api.libs.functional.syntax._

import com.gu.mediaservice.model._
import com.gu.mediaservice.lib.argo.model._


object ImageResponse extends EditsResponse {
  implicit val dateTimeFormat = DateFormat

  val metadataBaseUri = Config.services.metadataBaseUri

  type FileMetadataEntity = EmbeddedEntity[FileMetadata]
  type UsageEntity = EmbeddedEntity[Usage]
  type UsagesEntity = EmbeddedEntity[List[UsageEntity]]

  def fileMetaDataUri(id: String) = URI.create(s"${Config.rootUri}/images/$id/fileMetadata")
  def usagesUri(id: String) = URI.create(s"${Config.usageUri}/usages/media/$id")
  def usageUri(id: String) = {
    URI.create(s"${Config.usageUri}/usages/${UriEncoding.encodePathSegment(id, "UTF-8")}")
  }

  def hasPersistenceIdentifier(image: Image) =
    image.identifiers.contains(Config.persistenceIdentifier)

  def hasExports(image: Image) =
    image.exports.nonEmpty

  def isArchived(image: Image) =
    image.userMetadata.exists(_.archived)

  def isPhotographerCategory[T <: UsageRights](usageRights: T) =
    usageRights match {
      case _:Photographer => true
      case _ => false
    }

  def isIllustratorCategory[T <: UsageRights](usageRights: T) =
    usageRights match {
      case _:Illustrator => true
      case _ => false
    }

  def isAgencyCommissionedCategory[T <: UsageRights](usageRights: T) =
    usageRights match {
      case _: CommissionedAgency => true
      case _ => false
    }

  def imagePersistenceReasons(image: Image): List[String] = {
    val reasons = ListBuffer[String]()

    if (hasPersistenceIdentifier(image))
      reasons += "persistence-identifier"

    if (hasExports(image))
      reasons += "exports"

    if (isArchived(image))
      reasons += "archived"

    if (isPhotographerCategory(image.usageRights))
      reasons += "photographer-category"

    if (isIllustratorCategory(image.usageRights))
      reasons += "illustrator-category"

    if(isAgencyCommissionedCategory(image.usageRights))
      reasons += CommissionedAgency.category

    reasons.toList
  }

  def create(id: String, esSource: JsValue, withWritePermission: Boolean,
             withDeletePermission: Boolean, included: List[String] = List()):
            (JsValue, List[Link], List[Action]) = {
    val (image: Image, source: JsValue) = Try {
      val image = esSource.as[Image]
      val source = Json.toJson(image)(
        imageResponseWrites(image.id, included.contains("fileMetadata"))
      )

      (image, source)
    }.recoverWith {
      case e => {
        Logger.error(s"Failed to read ElasticSearch response ${id} into Image object: ${e.getMessage}")
        Failure(e)
      }
    }.get

    // Round expiration time to try and hit the cache as much as possible
    // TODO: do we really need these expiration tokens? they kill our ability to cache...
    val expiration = roundDateTime(DateTime.now, Duration.standardMinutes(10)).plusMinutes(20)
    val fileUri = new URI((source \ "source" \ "file").as[String])
    val secureUrl = S3Client.signUrl(Config.imageBucket, fileUri, expiration)
    val secureThumbUrl = S3Client.signUrl(Config.thumbBucket, fileUri, expiration)

    val valid = ImageExtras.isValid(source \ "metadata")

    val persistenceReasons = imagePersistenceReasons(image)
    val isPersisted = persistenceReasons.nonEmpty

    val data = source.transform(addSecureSourceUrl(secureUrl))
      .flatMap(_.transform(wrapUserMetadata(id)))
      .flatMap(_.transform(addSecureThumbUrl(secureThumbUrl)))
      .flatMap(_.transform(addValidity(valid)))
      .flatMap(_.transform(addUsageCost(source)))
      .flatMap(_.transform(addPersistedState(isPersisted, persistenceReasons))).get

    val links = imageLinks(id, secureUrl, withWritePermission, valid)

    val isDeletable = !persistenceReasons.contains("exports") && withDeletePermission

    val actions = imageActions(id, isDeletable, withWritePermission)

    (data, links, actions)
  }

  def imageLinks(id: String, secureUrl: String, withWritePermission: Boolean, valid: Boolean) = {
    val cropLink = Link("crops", s"${Config.cropperUri}/crops/$id")
    val editLink = Link("edits", s"${Config.metadataUri}/metadata/$id")
    val optimisedLink = Link("optimised", makeImgopsUri(new URI(secureUrl)))
    val imageLink = Link("ui:image",  s"${Config.kahunaUri}/images/$id")
    val usageLink = Link("usages", s"${Config.usageUri}/usages/media/$id")

    val baseLinks = if (withWritePermission) {
      List(editLink, optimisedLink, imageLink, usageLink)
    } else {
      List(optimisedLink, imageLink, usageLink)
    }

    if (valid) (cropLink :: baseLinks) else baseLinks
  }

  def imageActions(id: String, isDeletable: Boolean, withWritePermission: Boolean) = {

    val imageUri = URI.create(s"${Config.rootUri}/images/$id")
    val reindexUri = URI.create(s"${Config.rootUri}/images/$id/reindex")
    val addCollectionUri = URI.create(s"${Config.collectionsUri}/images/$id")

    val deleteAction = Action("delete", imageUri, "DELETE")
    val reindexAction = Action("reindex", reindexUri, "POST")

    val addCollectionAction = Action("add-collection", addCollectionUri, "POST")

    List(
      deleteAction        -> isDeletable,
      reindexAction       -> withWritePermission,
      addCollectionAction -> true
    )
    .filter{ case (action, active) => active }
    .map   { case (action, active) => action }
  }

  def addUsageCost(source: JsValue): Reads[JsObject] = {
    // We do the merge here as some records haven't had the user override applied
    // to the root level `usageRights`
    // TODO: Solve with reindex
    val usageRights = List(
      (source \ "usageRights").asOpt[JsObject],
      (source \ "userMetadata" \ "usageRights").asOpt[JsObject]
    ).flatten.foldLeft(Json.obj())(_ ++ _).as[UsageRights]

    val cost = CostCalculator.getCost(usageRights)

    __.json.update(__.read[JsObject].map(_ ++ Json.obj("cost" -> cost.toString)))
  }

  def addPersistedState(isPersisted: Boolean, persistenceReasons: List[String]): Reads[JsObject] =
    __.json.update(__.read[JsObject]).map(_ ++ Json.obj(
      "persisted" -> Json.obj(
        "value" -> isPersisted,
        "reasons" -> persistenceReasons)))

  // FIXME: tidier way to replace a key in a JsObject?
  def wrapUserMetadata(id: String): Reads[JsObject] =
    __.read[JsObject].map { root =>
      val editsJson = (root \ "userMetadata").asOpt[Edits].map { edits =>
        Json.toJson(editsEmbeddedEntity(id, edits))
      }.getOrElse(Json.obj())

      root ++ Json.obj("userMetadata" -> editsJson)
    }

  def addSecureSourceUrl(url: String): Reads[JsObject] =
    (__ \ "source").json.update(__.read[JsObject].map(_ ++ Json.obj("secureUrl" -> url)))

  def addSecureThumbUrl(url: String): Reads[JsObject] =
    (__ \ "thumbnail").json.update(__.read[JsObject].map (_ ++ Json.obj("secureUrl" -> url)))

  def addValidity(valid: Boolean): Reads[JsObject] =
    __.json.update(__.read[JsObject]).map(_ ++ Json.obj("valid" -> valid))

  def roundDateTime(t: DateTime, d: Duration) = {
    t minus (t.getMillis - (t.getMillis.toDouble / d.getMillis).round * d.getMillis)
  }

  def makeImgopsUri(uri: URI): String =
    Config.imgopsUri + List(uri.getPath, uri.getRawQuery).mkString("?") + "{&w,h,q}"

  def imageResponseWrites(id: String, expandFileMetaData: Boolean): Writes[Image] = (
    (__ \ "id").write[String] ~
    (__ \ "uploadTime").write[DateTime] ~
    (__ \ "uploadedBy").write[String] ~
    (__ \ "lastModified").writeNullable[DateTime] ~
    (__ \ "identifiers").write[Map[String,String]] ~
    (__ \ "uploadInfo").write[UploadInfo] ~
    (__ \ "source").write[Asset] ~
    (__ \ "thumbnail").writeNullable[Asset] ~
    (__ \ "fileMetadata").write[FileMetadataEntity]
      .contramap(fileMetadataEntity(id, expandFileMetaData, _: FileMetadata)) ~
    (__ \ "userMetadata").writeNullable[Edits] ~
    (__ \ "metadata").write[ImageMetadata] ~
    (__ \ "originalMetadata").write[ImageMetadata] ~
    (__ \ "usageRights").write[UsageRights] ~
    (__ \ "originalUsageRights").write[UsageRights] ~
    (__ \ "exports").write[List[Export]]
      .contramap((crops: List[Crop]) => crops.map(Export.fromCrop(_:Crop))) ~
<<<<<<< HEAD
    (__ \ "usages").write[UsagesEntity]
      .contramap(usagesEntity(id, _: List[Usage]))

  )(unlift(Image.unapply))

  def usagesEntity(id: String, usages: List[Usage]) =
    EmbeddedEntity[List[UsageEntity]](usagesUri(id), Some(usages.map(usageEntity)))

  def usageEntity(usage: Usage) = EmbeddedEntity[Usage](usageUri(usage.id), Some(usage))
=======
    (__ \ "collections").write[List[EmbeddedEntity[Collection]]]
      .contramap((collections: List[Collection]) => collections.map(c => collectionsEntity(id, c)))

  )(unlift(Image.unapply))

  def collectionsEntity(id: String, c: Collection): EmbeddedEntity[Collection] =
      Collection.asImageEntity(Config.collectionsUri, id, c)
>>>>>>> ec922963

  def fileMetadataEntity(id: String, expandFileMetaData: Boolean, fileMetadata: FileMetadata) = {
    val displayableMetadata = if(expandFileMetaData) Some(fileMetadata) else None

    EmbeddedEntity[FileMetadata](fileMetaDataUri(id), displayableMetadata)
  }
}<|MERGE_RESOLUTION|>--- conflicted
+++ resolved
@@ -227,25 +227,19 @@
     (__ \ "originalUsageRights").write[UsageRights] ~
     (__ \ "exports").write[List[Export]]
       .contramap((crops: List[Crop]) => crops.map(Export.fromCrop(_:Crop))) ~
-<<<<<<< HEAD
     (__ \ "usages").write[UsagesEntity]
-      .contramap(usagesEntity(id, _: List[Usage]))
-
+      .contramap(usagesEntity(id, _: List[Usage])) ~
+    (__ \ "collections").write[List[EmbeddedEntity[Collection]]]
+      .contramap((collections: List[Collection]) => collections.map(c => collectionsEntity(id, c)))
   )(unlift(Image.unapply))
 
   def usagesEntity(id: String, usages: List[Usage]) =
     EmbeddedEntity[List[UsageEntity]](usagesUri(id), Some(usages.map(usageEntity)))
 
   def usageEntity(usage: Usage) = EmbeddedEntity[Usage](usageUri(usage.id), Some(usage))
-=======
-    (__ \ "collections").write[List[EmbeddedEntity[Collection]]]
-      .contramap((collections: List[Collection]) => collections.map(c => collectionsEntity(id, c)))
-
-  )(unlift(Image.unapply))
 
   def collectionsEntity(id: String, c: Collection): EmbeddedEntity[Collection] =
       Collection.asImageEntity(Config.collectionsUri, id, c)
->>>>>>> ec922963
 
   def fileMetadataEntity(id: String, expandFileMetaData: Boolean, fileMetadata: FileMetadata) = {
     val displayableMetadata = if(expandFileMetaData) Some(fileMetadata) else None
