--- conflicted
+++ resolved
@@ -2,12 +2,7 @@
 
 
 object DeprecatedConfig {
-  val guardianCredits = List(
-    // FIXME: we've actually settled on "The Guardian" as canonical source.
-    // There's now a MetadataCleaner to transform all to The Guardian canonical name.
-    // We need to migrate all indexed content with "Guardian" to "The Guardian" before we can
-    // retire Guardian from whitelist here.
-    "Guardian", "The Guardian", "The Observer")
+  val guardianCredits = List("The Guardian", "The Observer")
 
   // TODO: Review these with RCS et al
   val freeCreditList = List(
@@ -52,12 +47,7 @@
     "Getty Images",
     "AFP/Getty Images",
     "Bloomberg via Getty Images",
-<<<<<<< HEAD
     "Fairfax Media via Getty Images") ++ guardianCredits
-=======
-    "Fairfax Media via Getty Images",
-    "The Guardian", "The Observer")
->>>>>>> 6996e738
 
   val freeSourceList = List(
     "Corbis",
