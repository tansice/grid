package controllers

import play.api.libs.concurrent.Execution.Implicits._
import play.api.libs.json.{Reads, Json, Writes}
import play.api.mvc.Controller

import com.gu.mediaservice.lib.argo.ArgoHelpers

import lib.elasticsearch.ElasticSearch
import lib.querysyntax.Parser

import scala.util.Try

object SuggestionController extends Controller with ArgoHelpers {

  val Authenticated = Authed.action

  def suggestMetadataCredit(q: Option[String], size: Option[Int]) = Authenticated.async { request =>
    ElasticSearch
      .completionSuggestion("suggestMetadataCredit", q.getOrElse(""), size.getOrElse(10))
      .map(c => respondCollection(c.results))
  }

  // TODO: work with analysed fields
  // TODO: recover with HTTP error if invalid field
  // TODO: Add validation, especially if you use length
  def metadataSearch(field: String, q: Option[String]) = Authenticated.async { request =>
    ElasticSearch.metadataSearch(AggregateSearchParams(field, request)) map ElasticSearch.aggregateResponse
  }

  def editsSearch(field: String, q: Option[String]) = Authenticated.async { request =>
    ElasticSearch.editsSearch(AggregateSearchParams(field, request)) map ElasticSearch.aggregateResponse
  }
}

<<<<<<< HEAD
case class AggregateSearchParams(field: String, q: Option[String])
object AggregateSearchParams {
  def parseIntFromQuery(s: String): Option[Int] = Try(s.toInt).toOption

  def apply(field: String, request: Request[AnyContent]): AggregateSearchParams = {
    AggregateSearchParams(
      field,
      request.getQueryString("q")
    )
  }
=======
case class LabelSibling(name: String, selected: Boolean)
object LabelSibling {
  implicit def jsonWrites: Writes[LabelSibling] = Json.writes[LabelSibling]
  implicit def jsonReads: Reads[LabelSibling] =  Json.reads[LabelSibling]
}

case class LabelSiblingsResponse(label: String, siblings: List[LabelSibling])
object LabelSiblingsResponse {
  implicit def jsonWrites: Writes[LabelSiblingsResponse] = Json.writes[LabelSiblingsResponse]
  implicit def jsonReads: Reads[LabelSiblingsResponse] =  Json.reads[LabelSiblingsResponse]
>>>>>>> feedc1e8
}<|MERGE_RESOLUTION|>--- conflicted
+++ resolved
@@ -31,29 +31,4 @@
   def editsSearch(field: String, q: Option[String]) = Authenticated.async { request =>
     ElasticSearch.editsSearch(AggregateSearchParams(field, request)) map ElasticSearch.aggregateResponse
   }
-}
-
-<<<<<<< HEAD
-case class AggregateSearchParams(field: String, q: Option[String])
-object AggregateSearchParams {
-  def parseIntFromQuery(s: String): Option[Int] = Try(s.toInt).toOption
-
-  def apply(field: String, request: Request[AnyContent]): AggregateSearchParams = {
-    AggregateSearchParams(
-      field,
-      request.getQueryString("q")
-    )
-  }
-=======
-case class LabelSibling(name: String, selected: Boolean)
-object LabelSibling {
-  implicit def jsonWrites: Writes[LabelSibling] = Json.writes[LabelSibling]
-  implicit def jsonReads: Reads[LabelSibling] =  Json.reads[LabelSibling]
-}
-
-case class LabelSiblingsResponse(label: String, siblings: List[LabelSibling])
-object LabelSiblingsResponse {
-  implicit def jsonWrites: Writes[LabelSiblingsResponse] = Json.writes[LabelSiblingsResponse]
-  implicit def jsonReads: Reads[LabelSiblingsResponse] =  Json.reads[LabelSiblingsResponse]
->>>>>>> feedc1e8
 }