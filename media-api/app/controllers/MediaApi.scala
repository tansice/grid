package controllers

import java.net.URI

import com.gu.mediaservice.lib.config.MetadataConfig
import play.api.mvc.Security.AuthenticatedRequest
import play.utils.UriEncoding

import scala.concurrent.Future
import scala.util.Try

import play.api.mvc._
import play.api.libs.concurrent.Execution.Implicits._
import play.api.libs.json._
import org.joda.time.DateTime

import uritemplate._
import Syntax._

import scalaz.{Validation, ValidationNel}
import scalaz.syntax.std.list._
import scalaz.syntax.validation._
import scalaz.syntax.applicative._


import lib.elasticsearch._
import lib.{Notifications, Config, ImageResponse}
import lib.querysyntax._

import com.gu.mediaservice.lib.auth
import com.gu.mediaservice.lib.auth._
import com.gu.mediaservice.lib.argo._
import com.gu.mediaservice.lib.argo.model._
import com.gu.mediaservice.lib.formatting.{printDateTime, parseDateFromQuery}
import com.gu.mediaservice.lib.cleanup.{SupplierProcessors, MetadataCleaners}
import com.gu.mediaservice.lib.metadata.ImageMetadataConverter
import com.gu.mediaservice.model._


object MediaApi extends Controller with ArgoHelpers {

  import Config.{rootUri, cropperUri, loaderUri, metadataUri, kahunaUri, loginUriTemplate}

  val Authenticated = Authed.action
  val permissionStore = Authed.permissionStore

  val searchParamList = List("q", "ids", "offset", "length", "orderBy",
    "since", "until", "modifiedSince", "modifiedUntil", "takenSince", "takenUntil",
    "uploadedBy", "archived", "valid", "free",
    "hasExports", "hasIdentifier", "missingIdentifier", "hasMetadata",
    "persisted").mkString(",")

  val searchLinkHref = s"$rootUri/images{?$searchParamList}"

  private val suggestedLabelsLink =
    Link("suggested-labels", s"$rootUri/suggest/edits/labels{?q}")

  private val searchLink = Link("search", searchLinkHref)

  val indexResponse = {
    val indexData = Json.obj(
      "description" -> "This is the Media API",
      "configuration" -> Map(
        "mixpanelToken" -> Config.mixpanelToken
      ).collect { case (key, Some(value)) => key -> value }
      // ^ Flatten None away
    )
    val indexLinks = List(
      searchLink,
      Link("image",           s"$rootUri/images/{id}"),
      // FIXME: credit is the only field availble for now as it's the only on
      // that we are indexing as a completion suggestion
      Link("metadata-search", s"$rootUri/suggest/metadata/{field}{?q}"),
      Link("label-search",    s"$rootUri/images/edits/label{?q}"),
      Link("cropper",         cropperUri),
      Link("loader",          loaderUri),
      Link("edits",           metadataUri),
      Link("session",         s"$kahunaUri/session"),
      Link("witness-report",  s"https://n0ticeapis.com/2/report/{id}"),
      suggestedLabelsLink
    )
    respond(indexData, indexLinks)
  }

  def index = Authenticated { indexResponse }


  val ImageNotFound = respondError(NotFound, "image-not-found", "No image found with the given id")
  def getIncludedFromParams(request: AuthenticatedRequest[AnyContent, Principal]): List[String] = {
    val includedQuery: Option[String] = request.getQueryString("include")

    includedQuery.map(_.split(",").map(_.trim).toList).getOrElse(List())
  }


  def isUploaderOrHasPermission(request: AuthenticatedRequest[AnyContent, Principal], source: JsValue,
                                permission: PermissionType.PermissionType) = {
    request.user match {
      case user: PandaUser => {
        (source \ "uploadedBy").asOpt[String] match {
          case Some(uploader) if user.email.toLowerCase == uploader.toLowerCase => Future.successful(true)
          case _ => permissionStore.hasPermission(permission, user.email.toLowerCase)
        }
      }
      case _: AuthenticatedService => Future.successful(true)
      case _ => Future.successful(false)
    }
  }

  def canUserWriteMetadata(request: AuthenticatedRequest[AnyContent, Principal], source: JsValue) = {
    isUploaderOrHasPermission(request, source, PermissionType.EditMetadata)
  }

  def canUserDeleteImage(request: AuthenticatedRequest[AnyContent, Principal], source: JsValue) = {
    isUploaderOrHasPermission(request, source, PermissionType.DeleteImage)
  }

  def getImage(id: String) = Authenticated.async { request =>
    val include = getIncludedFromParams(request)

    ElasticSearch.getImageById(id) flatMap {
      case Some(source) => {
        val withWritePermission = canUserWriteMetadata(request, source)
        val withDeletePermission = canUserDeleteImage(request, source)

        Future.sequence(List(withWritePermission, withDeletePermission)).map {
          case List(writePermission, deletePermission) =>
            val (imageData, imageLinks, imageActions) =
              ImageResponse.create(id, source, writePermission, deletePermission, include)
            respond(imageData, imageLinks, imageActions)
        }
      }
      case None => Future.successful(ImageNotFound)
    }
  }

  def getImageFileMetadata(id: String) = Authenticated.async { request =>
    ElasticSearch.getImageById(id) map {
      case Some(source) => {
        val links = List(
          Link("image", s"$rootUri/images/$id")
        )
        respond(source \ "fileMetadata", links)
      }
      case None         => ImageNotFound
    }
  }


  val ImageCannotBeDeleted = respondError(MethodNotAllowed, "cannot-delete", "Cannot delete persisted images")
  val ImageDeleteForbidden = respondError(Forbidden, "delete-not-allowed", "No permission to delete this image")
  val ImageEditForbidden   = respondError(Forbidden, "edit-not-allowed", "No permission to edit this image")

  def deleteImage(id: String) = Authenticated.async { request =>
    ElasticSearch.getImageById(id) flatMap {
      case Some(source) =>
        val image = source.as[Image]

        val hasExports = ImageResponse.imagePersistenceReasons(image).contains("exports")

        if (hasExports) {
          Future.successful(ImageCannotBeDeleted)
        } else {
          canUserDeleteImage(request, source) map { canDelete =>
            if (canDelete) {
              Notifications.publish(Json.obj("id" -> id), "delete-image")
              Accepted
            } else {
              ImageDeleteForbidden
            }
          }
        }

      case None => Future.successful(ImageNotFound)
    }
  }


  val metadataCleaners = new MetadataCleaners(MetadataConfig.allPhotographersMap)

  def reindexImage(id: String) = Authenticated.async { request =>
    ElasticSearch.getImageById(id) flatMap {
      case Some(source) => {
        // TODO: apply rights to edits API too
        // TODO: helper to abstract boilerplate
        canUserWriteMetadata(request, source) map { canWrite =>
          if (canWrite) {
            val image = source.as[Image]

            val imageMetadata = ImageMetadataConverter.fromFileMetadata(image.fileMetadata)
            val cleanMetadata = metadataCleaners.clean(imageMetadata)
            val imageCleanMetadata = image.copy(metadata = cleanMetadata, originalMetadata = cleanMetadata)
            val processedImage = SupplierProcessors.process(imageCleanMetadata)

            // FIXME: dirty hack to sync the originalUsageRights and originalMetadata as well
            val finalImage = processedImage.copy(
              originalMetadata    = processedImage.metadata,
              originalUsageRights = processedImage.usageRights
            )

            val notification = Json.toJson(finalImage)
            Notifications.publish(notification, "update-image")

            Ok(Json.obj(
              "id" -> id,
              "changed" -> JsBoolean(image != finalImage),
              "data" -> Json.obj(
                "oldImage" -> image,
                "updatedImage" -> finalImage
              )
            ))
          } else {
            ImageEditForbidden
          }
        }
      }
      case None => Future.successful(ImageNotFound)
    }
  }


  def imageSearch = Authenticated.async { request =>
    val include = getIncludedFromParams(request)

    def hitToImageEntity(elasticId: ElasticSearch.Id, source: JsValue): Future[EmbeddedEntity[JsValue]] = {
      val withWritePermission = canUserWriteMetadata(request, source)
      val withDeletePermission = canUserDeleteImage(request, source)

      Future.sequence(List(withWritePermission, withDeletePermission)).map {
        case List(writePermission, deletePermission) =>
          val (imageData, imageLinks, imageActions) =
            ImageResponse.create(elasticId, source, writePermission, deletePermission, include)
          val id = (imageData \ "id").as[String]
          val imageUri = URI.create(s"$rootUri/images/$id")
          EmbeddedEntity(uri = imageUri, data = Some(imageData), imageLinks, imageActions)
      }
    }

    def respondSuccess(searchParams: SearchParams) = for {
      SearchResults(hits, totalCount) <- ElasticSearch.search(searchParams)
      imageEntities <- Future.sequence(hits map (hitToImageEntity _).tupled)
      prevLink = getPrevLink(searchParams)
      nextLink = getNextLink(searchParams, totalCount)
      relatedLabelsLink = getRelatedLabelsLink(searchParams)
      links = suggestedLabelsLink :: List(prevLink, nextLink, relatedLabelsLink).flatten
    } yield respondCollection(imageEntities, Some(searchParams.offset), Some(totalCount), links)

    val searchParams = SearchParams(request)

    SearchParams.validate(searchParams).fold(
      // TODO: respondErrorCollection?
      errors => Future.successful(respondError(UnprocessableEntity, InvalidUriParams.errorKey,
        // Annoyingly `NonEmptyList` and `IList` don't have `mkString`
        errors.map(_.message).list.reduce(_+ ", " +_), List(searchLink))
      ),
      params => respondSuccess(params)
    )
  }

  val searchTemplate = URITemplate(searchLinkHref)

  private def getSearchUrl(searchParams: SearchParams, updatedOffset: Int, length: Int): String = {

    // Enforce a toDate to exclude new images since the current request
    val toDate = searchParams.until.getOrElse(DateTime.now)

    val paramMap = SearchParams.toStringMap(searchParams) ++ Map(
      "offset" -> updatedOffset.toString,
      "length" -> length.toString,
      "toDate" -> printDateTime(toDate)
    )

    val paramVars = paramMap.map { case (key, value) => key := value }.toSeq

    searchTemplate expand (paramVars: _*)
  }

  private def getPrevLink(searchParams: SearchParams): Option[Link] = {
    val prevOffset = List(searchParams.offset - searchParams.length, 0).max
    if (searchParams.offset > 0) {
      // adapt length to avoid overlapping with current
      val prevLength = List(searchParams.length, searchParams.offset - prevOffset).min
      val prevUrl = getSearchUrl(searchParams, prevOffset, prevLength)
      Some(Link("prev", prevUrl))
    } else {
      None
    }
  }

  private def getNextLink(searchParams: SearchParams, totalCount: Long): Option[Link] = {
    val nextOffset = searchParams.offset + searchParams.length
    if (nextOffset < totalCount) {
      val nextUrl = getSearchUrl(searchParams, nextOffset, searchParams.length)
      Some(Link("next", nextUrl))
    } else {
      None
    }
  }

  private def getRelatedLabelsLink(searchParams: SearchParams) = {
    // We search if we have a label in the search, take the first one and then look up it's
    // siblings so that we can return them as "related labels"
    val labels = searchParams.structuredQuery.flatMap {
      // TODO: Use ImageFields for guard
      case Match(field: SingleField, value:Words) if field.name == "userMetadata.labels" => Some(value.string)
      case Match(field: SingleField, value:Phrase) if field.name == "userMetadata.labels" => Some(value.string)
      case _ => None
    }

    val (mainLabel, selectedLabels) = labels match {
      case Nil => (None, Nil)
      case label :: Nil => (Some(label), Nil)
      case label :: extraLabels => (Some(label), extraLabels)
    }

    mainLabel.map { label =>
      // FIXME: This is to stop a search for plain `"` breaking the whole lot.
      val encodedLabel = UriEncoding.encodePathSegment(label, "UTF-8")
      val uriTemplate = URITemplate(s"$rootUri/suggest/edits/labels/${encodedLabel}/sibling-labels{?selectedLabels,q}")
      val paramMap = Map(
        "selectedLabels" -> Some(selectedLabels.mkString(",")).filter(_.trim.nonEmpty),
        "q" -> searchParams.query
      )
      val paramVars = paramMap.map { case (key, value) => key := value }.toSeq
      val uri = uriTemplate expand (paramVars: _*)
      Link("related-labels", uri)
    }
  }
<<<<<<< HEAD
=======

  def suggestMetadataCredit(q: Option[String], size: Option[Int]) = Authenticated.async { request =>
    ElasticSearch
      .completionSuggestion("suggestMetadataCredit", q.getOrElse(""), size.getOrElse(10))
      .map(c => respondCollection(c.results))
  }

  def suggestLabels(q: Option[String]) = Authenticated {

    val pseudoFamousLabels = List(
      "cities", "family", "filmandmusic", "lr", "pp", "saturdayreview", "trv",

      "culturearts", "culturebooks", "culturefilm", "culturestage", "culutremusic",

      "g2arts", "g2columns", "g2coverfeatures", "g2fashion", "g2features", "g2food", "g2health",
      "g2lifestyle", "g2shortcuts", "g2tv", "g2women",

      "obsbizcash", "obscomment", "obsfocus", "obsfoodfeat", "obsfoodother", "obsfoodrecipes",
      "obsfoodsupp", "obsforeign", "obshome", "obsmagfash", "obsmagfeat", "obsmaglife",
      "obsrevagenda", "obsrevbooks", "obsrevcritics", "obsrevdiscover", "obsrevfeat",
      "obsrevmusic", "obsrevtv", "obssports", "obssupps", "obstechbright", "obstechfeat",
      "obstechplay"
    )

    val labels = q.map { q =>
      pseudoFamousLabels.filter(_.startsWith(q))
    }.getOrElse(pseudoFamousLabels)

    respondCollection(labels)
  }

  def suggestLabelSiblings(label: String, q: Option[String], selectedLabels: Option[String]) = Authenticated.async { request =>
    val selectedLabels_ = selectedLabels.map(_.split(",").toList.map(_.trim)).getOrElse(Nil)
    val structuredQuery = q.map(Parser.run) getOrElse List()

    ElasticSearch.labelSiblingsSearch(structuredQuery, excludeLabels = List(label)) map { agg =>
      val labels = agg.results.map { label =>
        val selected = selectedLabels_.contains(label.key)
        LabelSibling(label.key, selected)
      }
      respond(LabelSiblingsResponse(label, labels.toList))
    }
  }

  case class LabelSibling(name: String, selected: Boolean)
  object LabelSibling {
    implicit def jsonWrites: Writes[LabelSibling] = Json.writes[LabelSibling]
    implicit def jsonReads: Reads[LabelSibling] =  Json.reads[LabelSibling]
  }

  case class LabelSiblingsResponse(label: String, siblings: List[LabelSibling])
  object LabelSiblingsResponse {
    implicit def jsonWrites: Writes[LabelSiblingsResponse] = Json.writes[LabelSiblingsResponse]
    implicit def jsonReads: Reads[LabelSiblingsResponse] =  Json.reads[LabelSiblingsResponse]
  }

  // TODO: work with analysed fields
  // TODO: recover with HTTP error if invalid field
  def metadataSearch(field: String, q: Option[String]) = Authenticated.async { request =>
    ElasticSearch.metadataSearch(AggregateSearchParams(field, q)) map aggregateResponse
  }

  def editsSearch(field: String, q: Option[String]) = Authenticated.async { request =>
    ElasticSearch.editsSearch(AggregateSearchParams(field, q)) map aggregateResponse
  }

  // TODO: Add some useful links
  def aggregateResponse(agg: AggregateSearchResults) =
    respondCollection(agg.results, Some(0), Some(agg.total))
>>>>>>> c63bfa60
}


case class SearchParams(
  query: Option[String],
  structuredQuery: List[Condition],
  ids: Option[List[String]],
  offset: Int,
  length: Int,
  orderBy: Option[String],
  since: Option[DateTime],
  until: Option[DateTime],
  modifiedSince: Option[DateTime],
  modifiedUntil: Option[DateTime],
  takenSince: Option[DateTime],
  takenUntil: Option[DateTime],
  archived: Option[Boolean],
  hasExports: Option[Boolean],
  hasIdentifier: Option[String],
  missingIdentifier: Option[String],
  valid: Option[Boolean],
  free: Option[Boolean],
  uploadedBy: Option[String],
  labels: List[String],
  hasMetadata: List[String],
  persisted: Option[Boolean]
)

case class InvalidUriParams(message: String) extends Throwable
object InvalidUriParams {
  val errorKey = "invalid-uri-parameters"
}

object SearchParams {

  def commasToList(s: String): List[String] = s.trim.split(',').toList
  def listToCommas(list: List[String]): Option[String] = list.toNel.map(_.list.mkString(","))

  // TODO: return descriptive 400 error if invalid
  def parseIntFromQuery(s: String): Option[Int] = Try(s.toInt).toOption
  def parseBooleanFromQuery(s: String): Option[Boolean] = Try(s.toBoolean).toOption

  def apply(request: Request[Any]): SearchParams = {

    def commaSep(key: String): List[String] = request.getQueryString(key).toList.flatMap(commasToList)

    val query = request.getQueryString("q")
    val structuredQuery = query.map(Parser.run) getOrElse List()

    SearchParams(
      query,
      structuredQuery,
      request.getQueryString("ids").map(_.split(",").toList),
      request.getQueryString("offset") flatMap parseIntFromQuery getOrElse 0,
      request.getQueryString("length") flatMap parseIntFromQuery getOrElse 10,
      request.getQueryString("orderBy"),
      request.getQueryString("since") flatMap parseDateFromQuery,
      request.getQueryString("until") flatMap parseDateFromQuery,
      request.getQueryString("modifiedSince") flatMap parseDateFromQuery,
      request.getQueryString("modifiedUntil") flatMap parseDateFromQuery,
      request.getQueryString("takenSince") flatMap parseDateFromQuery,
      request.getQueryString("takenUntil") flatMap parseDateFromQuery,
      request.getQueryString("archived") flatMap parseBooleanFromQuery,
      request.getQueryString("hasExports") flatMap parseBooleanFromQuery,
      request.getQueryString("hasIdentifier"),
      request.getQueryString("missingIdentifier"),
      request.getQueryString("valid") flatMap parseBooleanFromQuery,
      request.getQueryString("free") flatMap parseBooleanFromQuery,
      request.getQueryString("uploadedBy"),
      commaSep("labels"),
      commaSep("hasMetadata"),
      request.getQueryString("persisted") flatMap parseBooleanFromQuery
    )
  }


  def toStringMap(searchParams: SearchParams): Map[String, String] =
    Map(
      "q"                 -> searchParams.query,
      "ids"               -> searchParams.ids.map(_.mkString(",")),
      "offset"            -> Some(searchParams.offset.toString),
      "length"            -> Some(searchParams.length.toString),
      "since"             -> searchParams.since.map(printDateTime),
      "until"             -> searchParams.until.map(printDateTime),
      "modifiedSince"     -> searchParams.modifiedSince.map(printDateTime),
      "modifiedUntil"     -> searchParams.modifiedUntil.map(printDateTime),
      "takenSince"        -> searchParams.takenSince.map(printDateTime),
      "takenUntil"        -> searchParams.takenUntil.map(printDateTime),
      "archived"          -> searchParams.archived.map(_.toString),
      "hasExports"        -> searchParams.hasExports.map(_.toString),
      "hasIdentifier"     -> searchParams.hasIdentifier,
      "missingIdentifier" -> searchParams.missingIdentifier,
      "valid"             -> searchParams.valid.map(_.toString),
      "free"              -> searchParams.free.map(_.toString),
      "uploadedBy"        -> searchParams.uploadedBy,
      "labels"            -> listToCommas(searchParams.labels),
      "hasMetadata"       -> listToCommas(searchParams.hasMetadata),
      "persisted"         -> searchParams.persisted.map(_.toString)
    ).foldLeft(Map[String, String]()) {
      case (acc, (key, Some(value))) => acc + (key -> value)
      case (acc, (_,   None))        => acc
    }

    type SearchParamValidation = Validation[InvalidUriParams, SearchParams]
    type SearchParamValidations = ValidationNel[InvalidUriParams, SearchParams]

    def validate(searchParams: SearchParams): SearchParamValidations = {
      // we just need to return the first `searchParams` as we don't need to manipulate them
      // TODO: try reduce these
      (validateLength(searchParams).toValidationNel |@| validateOffset(searchParams).toValidationNel)((s1, s2) => s1)
    }

    def validateOffset(searchParams: SearchParams): SearchParamValidation = {
      if (searchParams.offset < 0) InvalidUriParams("offset cannot be less than 0").failure else searchParams.success
    }

    def validateLength(searchParams: SearchParams): SearchParamValidation = {
      if (searchParams.length > 200) InvalidUriParams("length cannot exceed 200").failure else searchParams.success
    }

}<|MERGE_RESOLUTION|>--- conflicted
+++ resolved
@@ -326,78 +326,6 @@
       Link("related-labels", uri)
     }
   }
-<<<<<<< HEAD
-=======
-
-  def suggestMetadataCredit(q: Option[String], size: Option[Int]) = Authenticated.async { request =>
-    ElasticSearch
-      .completionSuggestion("suggestMetadataCredit", q.getOrElse(""), size.getOrElse(10))
-      .map(c => respondCollection(c.results))
-  }
-
-  def suggestLabels(q: Option[String]) = Authenticated {
-
-    val pseudoFamousLabels = List(
-      "cities", "family", "filmandmusic", "lr", "pp", "saturdayreview", "trv",
-
-      "culturearts", "culturebooks", "culturefilm", "culturestage", "culutremusic",
-
-      "g2arts", "g2columns", "g2coverfeatures", "g2fashion", "g2features", "g2food", "g2health",
-      "g2lifestyle", "g2shortcuts", "g2tv", "g2women",
-
-      "obsbizcash", "obscomment", "obsfocus", "obsfoodfeat", "obsfoodother", "obsfoodrecipes",
-      "obsfoodsupp", "obsforeign", "obshome", "obsmagfash", "obsmagfeat", "obsmaglife",
-      "obsrevagenda", "obsrevbooks", "obsrevcritics", "obsrevdiscover", "obsrevfeat",
-      "obsrevmusic", "obsrevtv", "obssports", "obssupps", "obstechbright", "obstechfeat",
-      "obstechplay"
-    )
-
-    val labels = q.map { q =>
-      pseudoFamousLabels.filter(_.startsWith(q))
-    }.getOrElse(pseudoFamousLabels)
-
-    respondCollection(labels)
-  }
-
-  def suggestLabelSiblings(label: String, q: Option[String], selectedLabels: Option[String]) = Authenticated.async { request =>
-    val selectedLabels_ = selectedLabels.map(_.split(",").toList.map(_.trim)).getOrElse(Nil)
-    val structuredQuery = q.map(Parser.run) getOrElse List()
-
-    ElasticSearch.labelSiblingsSearch(structuredQuery, excludeLabels = List(label)) map { agg =>
-      val labels = agg.results.map { label =>
-        val selected = selectedLabels_.contains(label.key)
-        LabelSibling(label.key, selected)
-      }
-      respond(LabelSiblingsResponse(label, labels.toList))
-    }
-  }
-
-  case class LabelSibling(name: String, selected: Boolean)
-  object LabelSibling {
-    implicit def jsonWrites: Writes[LabelSibling] = Json.writes[LabelSibling]
-    implicit def jsonReads: Reads[LabelSibling] =  Json.reads[LabelSibling]
-  }
-
-  case class LabelSiblingsResponse(label: String, siblings: List[LabelSibling])
-  object LabelSiblingsResponse {
-    implicit def jsonWrites: Writes[LabelSiblingsResponse] = Json.writes[LabelSiblingsResponse]
-    implicit def jsonReads: Reads[LabelSiblingsResponse] =  Json.reads[LabelSiblingsResponse]
-  }
-
-  // TODO: work with analysed fields
-  // TODO: recover with HTTP error if invalid field
-  def metadataSearch(field: String, q: Option[String]) = Authenticated.async { request =>
-    ElasticSearch.metadataSearch(AggregateSearchParams(field, q)) map aggregateResponse
-  }
-
-  def editsSearch(field: String, q: Option[String]) = Authenticated.async { request =>
-    ElasticSearch.editsSearch(AggregateSearchParams(field, q)) map aggregateResponse
-  }
-
-  // TODO: Add some useful links
-  def aggregateResponse(agg: AggregateSearchResults) =
-    respondCollection(agg.results, Some(0), Some(agg.total))
->>>>>>> c63bfa60
 }
 
 
@@ -503,7 +431,8 @@
 
     type SearchParamValidation = Validation[InvalidUriParams, SearchParams]
     type SearchParamValidations = ValidationNel[InvalidUriParams, SearchParams]
-
+    val maxSize = 200
+    
     def validate(searchParams: SearchParams): SearchParamValidations = {
       // we just need to return the first `searchParams` as we don't need to manipulate them
       // TODO: try reduce these
@@ -515,7 +444,7 @@
     }
 
     def validateLength(searchParams: SearchParams): SearchParamValidation = {
-      if (searchParams.length > 200) InvalidUriParams("length cannot exceed 200").failure else searchParams.success
+      if (searchParams.length > maxSize) InvalidUriParams(s"length cannot exceed $maxSize").failure else searchParams.success
     }
 
 }