--- conflicted
+++ resolved
@@ -10,17 +10,10 @@
 
 To create a stack, use the corresponding script in the [`scripts`](./scripts/) directory.
 
-<<<<<<< HEAD
-Once you have created the core stack, you'll need to create a permissions file:
-
-```sh
-./initialise-permissions.sh
-=======
 Once you have created the core stack, you'll need to initialise the contents of your buckets:
 
 ```sh
 ./post-dev-stack-creation.sh
->>>>>>> 4a13ee7e
 ```
 
 ## Updating Stack
