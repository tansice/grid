package controllers


import java.net.URI

import com.gu.mediaservice.lib.argo.ArgoHelpers

import scala.concurrent.Future

import _root_.play.api.data._, Forms._
import _root_.play.api.mvc.{Action, Controller, Result}
import _root_.play.api.libs.json._
import _root_.play.api.libs.concurrent.Execution.Implicits._

import com.gu.mediaservice.lib.auth
import com.gu.mediaservice.lib.auth.KeyStore
import com.gu.mediaservice.lib.aws.{NoItemFound, DynamoDB}
import lib._

import model.{Metadata, Edits}

import com.gu.mediaservice.lib.argo._
import com.gu.mediaservice.lib.argo.model._


// FIXME: the argoHelpers are all returning `Ok`s (200)
// Some of these responses should be `Accepted` (202)
object Application extends Controller with ArgoHelpers {

  import Config.{rootUri, loginUri, kahunaUri}

  val keyStore = new KeyStore(Config.keyStoreBucket, Config.awsCredentials)
  val Authenticated = auth.Authenticated(keyStore, loginUri, kahunaUri)

  val dynamo = new DynamoDB(Config.awsCredentials, Config.dynamoRegion, Config.editsTable)

<<<<<<< HEAD
  val rootUri = Config.rootUri
=======
  val transformers = new Transformers(Config.services)
>>>>>>> 8ad7d0a0

  // TODO: add links to the different responses esp. to the reference image
  def index = Action {
    respond(Map("description" -> "This is the Metadata Editor Service"), List(
      Link("metadata", s"$rootUri/metadata/{id}")
    ))
  }

  def uri(id: String, endpoint: String = ""): URI = URI.create(s"$rootUri/metadata/$id/$endpoint")

  // TODO: Think about calling this `overrides` or something that isn't metadata
  def getAllMetadata(id: String) = Authenticated.async {
    dynamo.get(id) map { dynamoEntry =>
      val m = dynamoEntry.as[Edits]
      val archived = archivedEntity(id, m.archived)
      val labels = labelsEntity(id, m.labels.toSet)
      val metadata = metadataEntity(id, m.metadata)

      // TODO: Fix this to use some form of responseMap.
      Ok(Json.obj(
        "uri" -> uri(id).toString,
        "data" -> Json.obj(
          "archived" -> archived,
          "labels" -> labels,
          "metadata" -> metadata
        )
      )).as(ArgoMediaType)

    } recover {
      // Empty object as no metadata edits recorded
      case NoItemFound => respond(Json.obj().as[Edits])
    }
  }

  def getArchived(id: String) = Authenticated.async {
    dynamo.booleanGet(id, "archived") map { archived =>
      archivedEntity(id, archived.getOrElse(false))
    } recover {
      case NoItemFound => archivedEntity(id, false)
    } map (respondEntity(_))
  }

  def setArchived(id: String) = Authenticated.async { req =>
    booleanForm.bindFromRequest()(req).fold(
      errors   => Future.successful(BadRequest(errors.errorsAsJson)),
      archived => {
        val response = respondEntity(archivedEntity(id, archived))
        dynamo.booleanSetOrRemove(id, "archived", archived) map publishAndRespond(id, response)
      }
    )
  }

  def unsetArchived(id: String) = Authenticated.async {
    val response = respondEntity(archivedEntity(id, false))
    dynamo.removeKey(id, "archived") map publishAndRespond(id, response)
  }


  def getLabels(id: String) = Authenticated.async {
    dynamo.setGet(id, "labels")
      .map(labelsEntity(id, _))
      .map(respondCollection(_, None, None))
  }

  def addLabels(id: String) = Authenticated.async { req =>
    listForm.bindFromRequest()(req).fold(
      errors => Future.successful(BadRequest(errors.errorsAsJson)),
      labels => {
        val response = respondCollection(labelsEntity(id, labels.toSet), None, None)
        dynamo.setAdd(id, "labels", labels) map publishAndRespond(id, response)
      }
    )
  }

  def removeLabel(id: String, label: String) = Authenticated.async {
    dynamo.setDelete(id, "labels", label) map publishAndRespond(id)
  }


  def getMetadata(id: String) = Authenticated.async {
    dynamo.jsonGet(id, "metadata").map { dynamoEntry =>
      val metadata = (dynamoEntry \ "metadata").as[Metadata]
      EmbeddedEntity(uri(id, s"metadata"), Some(metadata))
    } map (respondEntity(_))
  }

  def setMetadata(id: String) = Authenticated.async(parse.json) { req =>
    metadataForm.bindFromRequest()(req).fold(
      errors => Future.successful(BadRequest(errors.errorsAsJson)),
      metadata => {
        val response = respondEntity(metadataEntity(id, metadata))
        // FIXME: Converting to convert back is a bit silly
        dynamo.jsonAdd(id, "metadata", Json.toJson(metadata).as[Map[String, String]]) map publishAndRespond(id, response)
      }
    )
  }

  def archivedEntity(id: String, archived: Boolean): EmbeddedEntity[Boolean] =
    EmbeddedEntity(uri(id, "archived"), Some(archived))

  def labelsEntity(id: String, labels: Set[String]): Seq[EmbeddedEntity[String]] =
    labels.map(labelEntity(id, _)).toSeq

  def labelEntity(id: String, label: String): EmbeddedEntity[String] =
    EmbeddedEntity(uri(id, s"labels/$label"), Some(label))

  def metadataEntity(id: String, metadata: Metadata) =
    EmbeddedEntity(uri(id, s"metadata"), Some(metadata))


  // Publish changes to SNS and return an empty Result
  def publishAndRespond(id: String, result: Result = NoContent)(metadata: JsObject): Result = {
    // TODO: transform first? uri, embedded entities
    val message = Json.obj(
      "id" -> id,
      "data" -> metadata
    )
    Notifications.publish(message, "update-image-user-metadata")

    result
  }

  val metadataForm: Form[Metadata] = Form(
    single("data" -> mapping(
      "description" -> optional(text),
      "byline" -> optional(text),
      "credit" -> optional(text)
    )(Metadata.apply)(Metadata.unapply))
  )

  val booleanForm: Form[Boolean] = Form(
     single("data" -> boolean)
       .transform[Boolean]({ case (value)        => value },
                           { case value: Boolean => value })
  )

  val stringForm: Form[String] = Form(
     single("data" -> text)
       .transform[String]({ case (value)       => value },
                          { case value: String => value })
  )

  val listForm: Form[List[String]] = Form(
     single[List[String]]("data" -> list(text))
  )

}<|MERGE_RESOLUTION|>--- conflicted
+++ resolved
@@ -33,12 +33,6 @@
   val Authenticated = auth.Authenticated(keyStore, loginUri, kahunaUri)
 
   val dynamo = new DynamoDB(Config.awsCredentials, Config.dynamoRegion, Config.editsTable)
-
-<<<<<<< HEAD
-  val rootUri = Config.rootUri
-=======
-  val transformers = new Transformers(Config.services)
->>>>>>> 8ad7d0a0
 
   // TODO: add links to the different responses esp. to the reference image
   def index = Action {
