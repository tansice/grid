package lib.imaging

import org.joda.time.{DateTime, DateTimeZone}
import org.joda.time.format._

import scala.util.Try

object ImageMetadata {

  def fromFileMetadata(fileMetadata: FileMetadata): ImageMetadata =
    ImageMetadata(
      dateTaken           = (fileMetadata.iptc.get("Date Created") flatMap parseRandomDate) orElse
                            (fileMetadata.exifSub.get("Date/Time Original") flatMap parseColonDate),
      description         = fileMetadata.iptc.get("Caption/Abstract"),
      credit              = fileMetadata.iptc.get("Credit"),
      byline              = fileMetadata.iptc.get("By-line"),
      bylineTitle         = fileMetadata.iptc.get("By-line Title"),
      title               = fileMetadata.iptc.get("Headline"),
      copyrightNotice     = fileMetadata.iptc.get("Copyright Notice"),
      // FIXME: why default to copyrightNotice again?
      copyright           = fileMetadata.exif.get("Copyright") orElse fileMetadata.iptc.get("Copyright Notice"),
      suppliersReference  = fileMetadata.iptc.get("Original Transmission Reference") orElse fileMetadata.iptc.get("Object Name"),
      source              = fileMetadata.iptc.get("Source"),
      specialInstructions = fileMetadata.iptc.get("Special Instructions"),
<<<<<<< HEAD
      keywords            = fileMetadata.iptc.get("Keywords") map (_.split(Array(';', ',')).map(_.trim).toList) getOrElse Nil,
      subLocation         = fileMetadata.iptc.get("Sub-location"),
=======
      keywords            = fileMetadata.iptc.get("Keywords") map (_.split(Array(';', ',')).distinct.toList) getOrElse Nil,
>>>>>>> aba78ce8
      city                = fileMetadata.iptc.get("City"),
      province            = fileMetadata.iptc.get("Province/State"),
      country             = fileMetadata.iptc.get("Country/Primary Location Name")
    )


  // Note: because no timezone is given, we have to assume UTC :-(
  lazy val colonDateFormat = DateTimeFormat.forPattern("yyyy:MM:dd HH:mm:ss")
  def parseColonDate(str: String): Option[DateTime] =
    safeParsing(colonDateFormat.parseDateTime(str))

  // IPTC doesn't appear to enforce the datetime format of the field, which means we have to
  // optimistically attempt various formats observed in the wild. Dire times.
  lazy val randomDateFormat = {
    val parsers = Array(
      // 2014-12-16T02:23:45+01:00 - Standard dateTimeNoMillis
      DateTimeFormat.forPattern("yyyy-MM-dd'T'HH:mm:ssZZ").getParser,
      // 2014-12-16T02:23+01:00 - Same as above but missing seconds lol
      DateTimeFormat.forPattern("yyyy-MM-dd'T'HH:mmZZ").getParser,
      // Tue Dec 16 01:23:45 GMT 2014 - Let's make machine metadata human readable!
      DateTimeFormat.forPattern("E MMM d HH:mm:ss z yyyy").getParser,
      //      DateTimeFormat.forPattern("E MMM d HH:mm:ss 'BST' yyyy").getParser,
      // 2014-12-16 - Maybe it's just a date
      ISODateTimeFormat.date.getParser
    )
    new DateTimeFormatterBuilder().
      append(null, parsers).
      toFormatter
  }

  lazy val bstHumanDateFormat = DateTimeFormat.forPattern("E MMM d HH:mm:ss 'BST' yyyy")
  def parseBstHumanDate(str: String) =
  // Emulate BST by taking 1 hour from UTC
    safeParsing(bstHumanDateFormat.parseDateTime(str)) map (_.minusHours(1))

  def parseRandomDate(str: String): Option[DateTime] =
    safeParsing(randomDateFormat.parseDateTime(str)) orElse parseBstHumanDate(str) map (_.withZone(DateTimeZone.UTC))

  def safeParsing[A](parse: => A): Option[A] = Try(parse).toOption

}

// TODO: add category
// TODO: add Supplemental Category(s)
//       https://www.iptc.org/std/photometadata/documentation/GenericGuidelines/index.htm#!Documents/guidelineformappingcategorycodestosubjectnewscodes.htm
//       http://www.shutterpoint.com/Help-iptc.cfm#IC
// TODO: add Subject Reference?
//       http://cv.iptc.org/newscodes/subjectcode/
// TODO: add Coded Character Set ?
// TODO: add Application Record Version ?
case class ImageMetadata(
  dateTaken:           Option[DateTime],
  description:         Option[String],
  credit:              Option[String],
  byline:              Option[String],
  bylineTitle:         Option[String],
  title:               Option[String],
  copyrightNotice:     Option[String],
  copyright:           Option[String],
  suppliersReference:  Option[String],
  source:              Option[String],
  specialInstructions: Option[String],
  keywords:            List[String],
  subLocation:         Option[String], // FIXME: or place?
  city:                Option[String],
  province:            Option[String], // FIXME: or state?
  country:             Option[String]
)<|MERGE_RESOLUTION|>--- conflicted
+++ resolved
@@ -22,12 +22,8 @@
       suppliersReference  = fileMetadata.iptc.get("Original Transmission Reference") orElse fileMetadata.iptc.get("Object Name"),
       source              = fileMetadata.iptc.get("Source"),
       specialInstructions = fileMetadata.iptc.get("Special Instructions"),
-<<<<<<< HEAD
-      keywords            = fileMetadata.iptc.get("Keywords") map (_.split(Array(';', ',')).map(_.trim).toList) getOrElse Nil,
+      keywords            = fileMetadata.iptc.get("Keywords") map (_.split(Array(';', ',')).distinct.toList) getOrElse Nil,
       subLocation         = fileMetadata.iptc.get("Sub-location"),
-=======
-      keywords            = fileMetadata.iptc.get("Keywords") map (_.split(Array(';', ',')).distinct.toList) getOrElse Nil,
->>>>>>> aba78ce8
       city                = fileMetadata.iptc.get("City"),
       province            = fileMetadata.iptc.get("Province/State"),
       country             = fileMetadata.iptc.get("Country/Primary Location Name")
