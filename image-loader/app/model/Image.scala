--- conflicted
+++ resolved
@@ -33,11 +33,7 @@
                   fileMetadata: FileMetadata,
                   metadata: Option[ImageMetadata],
                   archived: Boolean): Image =
-<<<<<<< HEAD
-    Image(id, file, DateTime.now, uploadedBy, source, Some(thumbnail), fileMetadata, metadata, archived)
-=======
-    Image(id, DateTime.now, uploadedBy, source, Some(thumbnail), metadata, archived)
->>>>>>> b0bdeada
+    Image(id, DateTime.now, uploadedBy, source, Some(thumbnail), fileMetadata, metadata, archived)
 
   implicit val IptcMetadataWrites: Writes[ImageMetadata] =
     ((__ \ "description").writeNullable[String] ~
