package model

import java.net.URI
import play.api.libs.json._
import play.api.libs.functional.syntax._
import org.joda.time.DateTime

import com.gu.mediaservice.lib.formatting._
import lib.imaging.{FileMetadata, ImageMetadata}


case class Image(id: String,
                 uploadTime: DateTime,
                 uploadedBy: Option[String],
                 source: Asset,
                 thumbnail: Option[Asset],
<<<<<<< HEAD
                 fileMetadata: FileMetadata,
                 metadata: Option[ImageMetadata]
) {
=======
                 metadata: Option[ImageMetadata],
                 dimensions: Option[Dimensions],
                 archived: Boolean) {
>>>>>>> 0ef648b9

  def asJsValue: JsValue = Json.toJson(this)

  def asJson: String = Json.stringify(asJsValue)
}

object Image {

<<<<<<< HEAD
  def uploadedNow(id: String, uploadedBy: Option[String],
                  source: Asset, thumbnail: Asset,
                  fileMetadata: FileMetadata, metadata: Option[ImageMetadata]): Image =
    Image(id, DateTime.now, uploadedBy, source, Some(thumbnail), fileMetadata, metadata)
=======
  def uploadedNow(id: String,
                  file: URI,
                  uploadedBy: Option[String],
                  source: Asset,
                  thumbnail: Asset,
                  metadata: Option[ImageMetadata],
                  dimensions: Option[Dimensions],
                  archived: Boolean): Image =
    Image(id, file, DateTime.now, uploadedBy, source, Some(thumbnail), metadata, dimensions, archived)
>>>>>>> 0ef648b9

  implicit val IptcMetadataWrites: Writes[ImageMetadata] =
    ((__ \ "description").writeNullable[String] ~
      (__ \ "byline").writeNullable[String] ~
      (__ \ "title").writeNullable[String] ~
      (__ \ "credit").writeNullable[String] ~
      (__ \ "copyrightNotice").writeNullable[String] ~
      (__ \ "copyright").writeNullable[String] ~
      (__ \ "suppliersReference").writeNullable[String] ~
      (__ \ "source").writeNullable[String] ~
      (__ \ "specialInstructions").writeNullable[String] ~
      (__ \ "keywords").write[List[String]] ~
      (__ \ "city").writeNullable[String] ~
      (__ \ "country").writeNullable[String]
      )(unlift(ImageMetadata.unapply))

  implicit val FileMetadataWrites: Writes[FileMetadata] = Json.writes[FileMetadata]

  implicit val ImageWrites: Writes[Image] = (
    (__ \ "id").write[String] ~
      (__ \ "uploadTime").write[String].contramap(printDateTime) ~
      (__ \ "uploadedBy").writeNullable[String] ~
      (__ \ "source").write[Asset] ~
      (__ \ "thumbnail").writeNullable[Asset] ~
<<<<<<< HEAD
      (__ \ "fileMetadata").write[FileMetadata] ~
      (__ \ "metadata").writeNullable[ImageMetadata]
=======
      (__ \ "metadata").writeNullable[ImageMetadata] ~
      (__ \ "dimensions").writeNullable[Dimensions] ~
      (__ \ "archived").write[Boolean]
>>>>>>> 0ef648b9
    )(unlift(Image.unapply))

}

case class Dimensions(
  width: Int,
  height: Int
)

object Dimensions {
  implicit val DimensionsWrites: Writes[Dimensions] =
    ((__ \ "width").write[Int] ~ (__ \ "height").write[Int])(unlift(Dimensions.unapply))
}

case class Asset(file: URI,
                 size: Long,
                 mimeType: Option[String],
                 dimensions: Option[Dimensions]
)

object Asset {

  implicit val AssetWrites: Writes[Asset] =
    ((__ \ "file").write[String].contramap((_: URI).toString) ~
      (__ \ "size").write[Long] ~
      (__ \ "mimeType").writeNullable[String] ~
      (__ \ "dimensions").writeNullable[Dimensions]
      )(unlift(Asset.unapply))

}<|MERGE_RESOLUTION|>--- conflicted
+++ resolved
@@ -14,15 +14,10 @@
                  uploadedBy: Option[String],
                  source: Asset,
                  thumbnail: Option[Asset],
-<<<<<<< HEAD
                  fileMetadata: FileMetadata,
-                 metadata: Option[ImageMetadata]
+                 metadata: Option[ImageMetadata],
+                 archived: Boolean
 ) {
-=======
-                 metadata: Option[ImageMetadata],
-                 dimensions: Option[Dimensions],
-                 archived: Boolean) {
->>>>>>> 0ef648b9
 
   def asJsValue: JsValue = Json.toJson(this)
 
@@ -31,22 +26,15 @@
 
 object Image {
 
-<<<<<<< HEAD
-  def uploadedNow(id: String, uploadedBy: Option[String],
-                  source: Asset, thumbnail: Asset,
-                  fileMetadata: FileMetadata, metadata: Option[ImageMetadata]): Image =
-    Image(id, DateTime.now, uploadedBy, source, Some(thumbnail), fileMetadata, metadata)
-=======
   def uploadedNow(id: String,
                   file: URI,
                   uploadedBy: Option[String],
                   source: Asset,
                   thumbnail: Asset,
+                  fileMetadata: FileMetadata,
                   metadata: Option[ImageMetadata],
-                  dimensions: Option[Dimensions],
                   archived: Boolean): Image =
-    Image(id, file, DateTime.now, uploadedBy, source, Some(thumbnail), metadata, dimensions, archived)
->>>>>>> 0ef648b9
+    Image(id, file, DateTime.now, uploadedBy, source, Some(thumbnail), fileMetadata, metadata, archived)
 
   implicit val IptcMetadataWrites: Writes[ImageMetadata] =
     ((__ \ "description").writeNullable[String] ~
@@ -71,14 +59,9 @@
       (__ \ "uploadedBy").writeNullable[String] ~
       (__ \ "source").write[Asset] ~
       (__ \ "thumbnail").writeNullable[Asset] ~
-<<<<<<< HEAD
       (__ \ "fileMetadata").write[FileMetadata] ~
-      (__ \ "metadata").writeNullable[ImageMetadata]
-=======
       (__ \ "metadata").writeNullable[ImageMetadata] ~
-      (__ \ "dimensions").writeNullable[Dimensions] ~
       (__ \ "archived").write[Boolean]
->>>>>>> 0ef648b9
     )(unlift(Image.unapply))
 
 }
